--- conflicted
+++ resolved
@@ -7,41 +7,6 @@
     extend: {
       colors: {
         black: '#0A0E12',
-<<<<<<< HEAD
-        pink: {
-          100: '#DECAFF',
-          200: '#F4E2FF',
-          300: '#EB91C7',
-          light: withOpacityValue('228 64 255'),
-          dark: '#CB2EEC'
-        },
-        gray: {
-          200: '#78828A',
-          300: '#B2B2B2',
-          350: '#2A2D34',
-          400: '#868C9A',
-          500: '#6B6674',
-          800: '#32393F',
-          900: '#1C2027',
-          950: '#292E33'
-        },
-        purple: {
-          50: '#F4E2FF'
-        }
-      },
-      fontSize: {
-        label: ['11px', '0px'],
-        title: ['13px', '16px'],
-        header: ['16px', '19px'],
-        note: ['10px', '12px'],
-        name: ['12px', '15px'],
-        subtitle: ['12px', '0px'],
-        paragraph: ['12px', '22px'],
-        secondary: ['10px', '12px']
-      },
-      transitionProperty: {
-        size: 'height, padding, background'
-=======
         gray: {
           50: '#FDFDFE',
           100: '#F3F4F6',
@@ -59,7 +24,6 @@
         xs: ['13px', '16px'],
         '2xs': ['12px', '15px'],
         '3xs': ['11px', '13px']
->>>>>>> 08f39ca9
       },
       animation: {
         'spin-fast': 'spin 0.75s linear infinite'
