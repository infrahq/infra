{
  "name": "ui",
  "version": "0.1.0",
  "private": true,
  "scripts": {
    "dev": "concurrently 'npm run dev:ui' 'npm run dev:server'",
    "dev:ui": "next dev",
    "dev:server": "go run .. server --enable-ui --ui-proxy-url http://localhost:3000",
    "build": "next build",
    "start": "next start",
    "lint": "next lint",
    "standard": "standard --fix",
    "export": "rm -rf .next out && npm install --silent --no-progress > /dev/null && next build > /dev/null && next export -s > /dev/null"
  },
  "dependencies": {
    "@headlessui/react": "^1.5.0",
    "@heroicons/react": "^1.0.6",
    "axios": "^0.26.1",
    "babel-plugin-styled-components": "^2.0.6",
    "classnames": "^2.3.1",
    "dayjs": "^1.11.0",
    "html2canvas": "^1.4.1",
    "jspdf": "^2.5.1",
    "next": "^12.1.4",
    "react": "17.0.2",
    "react-cookie": "^4.1.1",
    "react-dom": "17.0.2",
    "react-router-dom": "^6.3.0",
    "react-table": "^7.7.0",
    "styled-components": "^5.3.5",
    "swr": "^1.3.0"
  },
  "devDependencies": {
<<<<<<< HEAD
    "@types/node": "^17.0.23",
    "@types/react": "17.0.43",
    "@types/styled-components": "^5.1.24",
    "autoprefixer": "^10.4.4",
    "concurrently": "^7.1.0",
    "eslint": "^8.12.0",
=======
    "@types/node": "^17.0.26",
    "@types/react": "18.0.6",
    "@types/styled-components": "^5.1.25",
    "eslint": "^8.14.0",
>>>>>>> d53a52c2
    "eslint-config-next": "^12.1.4",
    "postcss": "^8.4.12",
    "standard": "^16.0.4",
    "tailwindcss": "^3.0.23",
    "typescript": "^4.6.3"
  },
  "standard": {
    "globals": [
      "fetch"
    ]
  }
}<|MERGE_RESOLUTION|>--- conflicted
+++ resolved
@@ -31,19 +31,12 @@
     "swr": "^1.3.0"
   },
   "devDependencies": {
-<<<<<<< HEAD
-    "@types/node": "^17.0.23",
-    "@types/react": "17.0.43",
-    "@types/styled-components": "^5.1.24",
     "autoprefixer": "^10.4.4",
     "concurrently": "^7.1.0",
-    "eslint": "^8.12.0",
-=======
     "@types/node": "^17.0.26",
     "@types/react": "18.0.6",
     "@types/styled-components": "^5.1.25",
     "eslint": "^8.14.0",
->>>>>>> d53a52c2
     "eslint-config-next": "^12.1.4",
     "postcss": "^8.4.12",
     "standard": "^16.0.4",
