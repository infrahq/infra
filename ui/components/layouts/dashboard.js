--- conflicted
+++ resolved
@@ -48,11 +48,7 @@
             <a><img className='h-[15px]' src='infra.svg' alt='Infra' /></a>
           </Link>
         </div>
-<<<<<<< HEAD
-        <div className='flex-1 px-5 select-none'>
-=======
         <div className='flex-1 space-y-1 px-5 select-none'>
->>>>>>> febe1970
           {navigation.map(n =>
             <Link key={n.name} href={n.href}>
               <a
