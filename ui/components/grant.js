--- conflicted
+++ resolved
@@ -6,11 +6,6 @@
 
 import InputDropdown from '../components/input'
 import ErrorMessage from '../components/error-message'
-<<<<<<< HEAD
-
-=======
-import { PlusIcon } from '@heroicons/react/outline'
->>>>>>> 08f39ca9
 
 function Grant ({ id }) {
   if (!id) {
@@ -20,11 +15,7 @@
   const { data: user } = useSWR(`/v1/identities/${id.replace('i:', '')}`, { fallbackData: { name: '' } })
 
   return (
-<<<<<<< HEAD
-    <p className='text-paragraph'>{user.name}</p>
-=======
     <p className='text-2xs'>{user.name}</p>
->>>>>>> 08f39ca9
   )
 }
 
@@ -135,21 +126,11 @@
           onClick={() => handleShareGrant()}
           disabled={email.length === 0}
           type='button'
-<<<<<<< HEAD
-          className='bg-gradient-to-tr disabled:opacity-30 disabled:transform-none disabled:transition-none cursor-pointer disabled:cursor-default from-indigo-300 to-pink-100 hover:from-indigo-200 hover:to-pink-50 p-0.5 mt-4 mr-auto sm:ml-4 sm:mt-0 rounded-md'
-        >
-          <div className='bg-black flex items-center text-xs rounded-md hover:text-pink-50 px-3 py-3'>
-            <PlusIcon className='w-3 h-3 mr-1.5' />
-            <div className='text-pink-100'>
-              Share
-            </div>
-=======
           className='flex items-center border border-violet-300 disabled:opacity-30 disabled:transform-none disabled:transition-none cursor-pointer disabled:cursor-default mt-4 mr-auto sm:ml-4 sm:mt-0 rounded-md text-2xs px-3 py-3'
         >
           <PlusIcon className='w-3 h-3 mr-1.5' />
           <div className='text-violet-100'>
             Share
->>>>>>> 08f39ca9
           </div>
         </button>
       </div>
@@ -163,11 +144,7 @@
                 <select
                   id='role'
                   name='role'
-<<<<<<< HEAD
-                  className='w-full pl-3 pr-1 py-2 border-gray-300 focus:outline-none text-paragraph text-gray-400 bg-transparent'
-=======
                   className='w-full pl-3 pr-1 py-2 border-gray-300 focus:outline-none text-2xs text-gray-400 bg-transparent'
->>>>>>> 08f39ca9
                   defaultValue={item.privilege}
                   onChange={e => handleUpdateGrant(e.target.value, item.id, item.subject)}
                 >
@@ -179,17 +156,11 @@
             </div>
           ))}
         </div>}
-<<<<<<< HEAD
-      {list?.length === 0 && <div className='text-paragraph text-gray-400 italic w-2/3'>
-        *Share access to this cluster by inviting your team and assigning their roles.
-      </div>}
-=======
       {list?.length === 0 && (
         <div className='text-2xs text-gray-400 italic w-2/3'>
           *Share access to this cluster by inviting your team and assigning their roles.
         </div>
       )}
->>>>>>> 08f39ca9
       {grantError && <ErrorMessage message={grantError} />}
     </>
   )
