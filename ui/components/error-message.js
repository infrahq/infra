--- conflicted
+++ resolved
@@ -1,9 +1,5 @@
 export default function ({ message, center = false }) {
   return (
-<<<<<<< HEAD
-    <p className={`${center ? 'mt-2 text-center' : 'mb-1'} text-sm text-pink-500`}>{message}</p>
-=======
     <p className={`${center ? 'mt-2 text-center' : 'mb-1'} text-xs text-pink-500`}>{message}</p>
->>>>>>> 08f39ca9
   )
 }