--- conflicted
+++ resolved
@@ -97,78 +97,6 @@
   }
 
   return (
-<<<<<<< HEAD
-    <div className='h-auto w-full max-w-sm mx-auto overflow-hidden'>
-      <div className='flex flex-col justify-center items-center px-5 py-5 mt-40 border rounded-lg border-gray-950'>
-        <HeaderIcon size={12} iconPath='/infra-color.svg' />
-        <h1 className='text-header font-bold'>Login to Infra</h1>
-        <h2 className='text-title text-center max-w-md my-3 text-gray-300'>Welcome back. Login with your credentials {providers.length > 0 && 'or via your identity provider.'}</h2>
-
-        {providers?.length > 0 && (
-          <>
-            <div className='w-full max-w-sm mt-8'>
-              {providers?.map(p => (
-                <button onClick={() => oidcLogin(p)} key={p.id} className='w-full border border-gray-950 hover:to-pink-50 rounded-md p-0.5 my-1.5'>
-                  <div className='flex flex-col items-center justify-center px-4 py-2'>
-                    {kind(p.url)
-                      ? <div className='flex flex-col items-center text-center'>
-                        <img className='h-4' src={`/providers/${kind(p.url)}.svg`} />
-                        <div className='text-name text-gray-300'>{p.url}</div>
-                        </div>
-                      : <p className='font-bold h-4 m-1'>Single Sign-On</p>}
-                  </div>
-                </button>
-              ))}
-            </div>
-            <div className='w-full my-8 relative'>
-              <div className='absolute inset-0 flex items-center' aria-hidden='true'>
-                <div className='w-full border-t border-gray-800' />
-              </div>
-              <div className='relative flex justify-center text-sm'>
-                <span className='px-2 bg-black text-name text-gray-300'>OR</span>
-              </div>
-            </div>
-          </>
-        )}
-
-        <form onSubmit={onSubmit} className='flex flex-col w-full max-w-sm relative'>
-          <div className='w-full my-4'>
-            <div className='text-label text-gray-200 uppercase'>Email</div>
-            <input
-              required
-              autoFocus
-              type='email'
-              placeholder='email@address.com'
-              onChange={e => {
-                setEmail(e.target.value)
-                setError('')
-              }}
-              className={`w-full bg-transparent border-b border-gray-950 text-name px-px mt-2 py-3 focus:outline-none focus:border-b focus:border-gray-200 placeholder:italic ${error ? 'border-pink-300' : ''}`}
-            />
-          </div>
-          <div className='w-full my-4'>
-            <div className='text-label text-gray-200 uppercase'>Password</div>
-            <input
-              required
-              type='password'
-              placeholder='enter your password'
-              onChange={e => {
-                setPassword(e.target.value)
-                setError('')
-              }}
-              className={`w-full bg-transparent border-b border-gray-950 text-name px-px mt-2 py-3 focus:outline-none focus:border-b focus:ring-gray-200 placeholder:italic ${error ? 'border-pink-300' : ''}`}
-            />
-          </div>
-          <button disabled={!email || !password} className='bg-gradient-to-tr mt-5 from-indigo-300 to-pink-100 hover:from-indigo-200 hover:to-pink-50 rounded-md p-0.5 my-2 disabled:opacity-30'>
-            <div className='bg-black text-purple-50 rounded-md text-name px-4 py-3'>
-              Login
-            </div>
-          </button>
-          {error && <p className='absolute -bottom-5 w-full mx-auto text-sm text-pink-500 text-center'>{error}</p>}
-        </form>
-      </div>
-    </div>
-=======
     <>
       <h1 className='text-base leading-snug font-bold'>Login to Infra</h1>
       <h2 className='text-xs text-center max-w-[260px] my-3 text-gray-300'>Welcome back. Login with your credentials {providers.length > 0 && 'or via your identity provider.'}</h2>
@@ -209,7 +137,6 @@
         {error && <p className='absolute -bottom-3.5 w-full mx-auto text-2xs text-pink-400 text-center'>{error}</p>}
       </form>
     </>
->>>>>>> 08f39ca9
   )
 }
 
