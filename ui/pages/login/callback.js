import { useEffect } from 'react'
import { useRouter } from 'next/router'
import { useSWRConfig } from 'swr'
import Cookies from 'universal-cookie'
import { useServerConfig } from '../../lib/serverconfig'

export default function Callback() {
  const { mutate } = useSWRConfig()
  const { baseDomain } = useServerConfig()

  const router = useRouter()
  const { isReady } = router
  const { code, state } = router.query

  useEffect(() => {
<<<<<<< HEAD
    const cookies = new Cookies()

    async function login({ providerID, code, redirectURL }) {
=======
    async function login({ providerID, code, redirectURL, next }) {
>>>>>>> b19f414e
      await fetch('/api/login', {
        method: 'POST',
        body: JSON.stringify({
          oidc: {
            providerID,
            code,
            redirectURL,
          },
        }),
      })

      await mutate('/api/users/self')
<<<<<<< HEAD
      router.replace('/')
      let visitedOrgs = cookies.get('orgs') || []
      if (visitedOrgs.findIndex(x => x.url === window.location.origin) === -1) {
        visitedOrgs.push({
          name: window.location.host.split('.')[0],
          url: window.location.origin,
        })

        cookies.set('orgs', visitedOrgs, {
          path: '/',
          domain: `.${baseDomain}`,
        })
      }
=======

      if (next) {
        router.replace(`/${next}`)
      } else {
        router.replace('/')
      }

      window.localStorage.removeItem('next')
>>>>>>> b19f414e
    }

    const providerID = window.localStorage.getItem('providerID')
    const redirectURL = window.localStorage.getItem('redirectURL')
    const next = window.localStorage.getItem('next')

    if (
      state === window.localStorage.getItem('state') &&
      code &&
      providerID &&
      redirectURL
    ) {
      login({
        providerID,
        code,
        redirectURL,
        next,
      })
      window.localStorage.removeItem('providerID')
      window.localStorage.removeItem('state')
      window.localStorage.removeItem('redirectURL')
    }
  }, [code, state, mutate, router, baseDomain])

  if (!isReady) {
    return null
  }

  if (!state || !code) {
    const next = window.localStorage.getItem('next')
    next ? router.replace(`/login?next=${next}`) : router.replace('/login')
    return null
  }

  return (
    <div className='flex h-full w-full items-center justify-center'>
      <img
        alt='loading'
        className='h-20 w-20 animate-spin-fast'
        src='/spinner.svg'
      />
    </div>
  )
}<|MERGE_RESOLUTION|>--- conflicted
+++ resolved
@@ -13,13 +13,8 @@
   const { code, state } = router.query
 
   useEffect(() => {
-<<<<<<< HEAD
     const cookies = new Cookies()
-
-    async function login({ providerID, code, redirectURL }) {
-=======
     async function login({ providerID, code, redirectURL, next }) {
->>>>>>> b19f414e
       await fetch('/api/login', {
         method: 'POST',
         body: JSON.stringify({
@@ -32,8 +27,14 @@
       })
 
       await mutate('/api/users/self')
-<<<<<<< HEAD
-      router.replace('/')
+
+      if (next) {
+        router.replace(`/${next}`)
+      } else {
+        router.replace('/')
+      }
+      window.localStorage.removeItem('next')
+
       let visitedOrgs = cookies.get('orgs') || []
       if (visitedOrgs.findIndex(x => x.url === window.location.origin) === -1) {
         visitedOrgs.push({
@@ -46,16 +47,6 @@
           domain: `.${baseDomain}`,
         })
       }
-=======
-
-      if (next) {
-        router.replace(`/${next}`)
-      } else {
-        router.replace('/')
-      }
-
-      window.localStorage.removeItem('next')
->>>>>>> b19f414e
     }
 
     const providerID = window.localStorage.getItem('providerID')
