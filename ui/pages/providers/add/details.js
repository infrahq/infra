--- conflicted
+++ resolved
@@ -79,83 +79,6 @@
       <Head>
         <title>Add Identity Provider - {kind}</title>
       </Head>
-<<<<<<< HEAD
-      <div className='w-full max-w-sm'>
-        <div className='flex flex-col py-8 px-4 border rounded-lg border-gray-950'>
-          <div className='flex flex-row space-x-2 items-center'>
-            <img src='/providers.svg' className='w-6 h-6' />
-            <h1 className='text-name capitalize'>Connect {kind}</h1>
-          </div>
-          <form onSubmit={onSubmit} className='flex flex-col mt-12'>
-            <div className='mb-8'>
-              <label className='text-label text-gray-300 uppercase'>Name your provider</label>
-              <input
-                required
-                autoFocus
-                placeholder='create a name for your IdP'
-                onChange={e => setName(e.target.value)}
-                className={`w-full bg-transparent border-b border-gray-950 text-label px-px py-3 focus:outline-none focus:border-b focus:border-gray-200 placeholder:italic ${errors.name ? 'border-pink-300' : ''}`}
-              />
-              {errors.name && <ErrorMessage message={errors.name} />}
-            </div>
-
-            <label className='text-name text-white/90'>
-              Additional details <a className='text-pink-100/90 underline' target='_blank' href='https://infrahq.com/docs/guides/identity-providers/okta' rel='noreferrer'>learn more</a>
-            </label>
-            <div className='mt-4'>
-              <label className='text-label text-gray-300 uppercase'>URL (Domain)</label>
-              <input
-                required
-                placeholder='enter the domain URL here'
-                value={url}
-                onChange={e => setURL(e.target.value)}
-                className={`w-full bg-transparent border-b border-gray-950 text-label px-px py-3 focus:outline-none focus:border-b focus:border-gray-200 placeholder:italic ${errors.url ? 'border-pink-300' : ''}`}
-              />
-              {errors.url && <ErrorMessage message={errors.url} />}
-            </div>
-            <div className='mt-4'>
-              <label className='text-label text-gray-300 uppercase'>Client ID</label>
-              <input
-                required
-                placeholder='enter client ID here'
-                value={clientID}
-                onChange={e => setClientID(e.target.value)}
-                className={`w-full bg-transparent border-b border-gray-950 text-label px-px py-3 focus:outline-none focus:border-b focus:border-gray-200 placeholder:italic ${errors.clientid ? 'border-pink-300' : ''}`}
-              />
-              {errors.clientid && <ErrorMessage message={errors.clientid} />}
-            </div>
-            <div className='mt-4'>
-              <label className='text-label text-gray-300 uppercase'>Client Secret</label>
-              <input
-                required
-                type='password'
-                placeholder='enter the client secret for the IdP'
-                value={clientSecret}
-                onChange={e => setClientSecret(e.target.value)}
-                className={`w-full bg-transparent border-b border-gray-950 text-label px-px py-3 focus:outline-none focus:border-b focus:border-gray-200 placeholder:italic ${errors.clientsecret ? 'border-pink-300' : ''}`}
-              />
-              {errors.clientsecret && <ErrorMessage message={errors.clientsecret} />}
-            </div>
-            <div className='flex flex-row justify-between mt-6 items-center'>
-              <Link href='/providers'>
-                <a className='uppercase border-0 hover:text-white text-gray-300 text-secondary'>Cancel</a>
-              </Link>
-              <button
-                type='submit'
-                disabled={!name || !url || !clientID || !clientSecret}
-                className='bg-gradient-to-tr from-indigo-300 to-pink-100 hover:from-indigo-200 hover:to-pink-50 rounded-md p-0.5 text-center disabled:opacity-30'
-              >
-                <div className='bg-black rounded-md tracking-tight text-name px-6 py-3 text-pink-200'>
-                  Connect Provider
-                </div>
-              </button>
-            </div>
-            {error && <ErrorMessage message={error} center />}
-          </form>
-        </div>
-      </div>
-    </FullscreenModal>
-=======
       <header className='flex flex-row px-2 items-center'>
         <img src='/providers.svg' className='w-6 h-6 mr-2 mt-0.5' />
         <h1 className='text-2xs capitalize'>Connect {kind}</h1>
@@ -224,7 +147,6 @@
         {error && <ErrorMessage message={error} center />}
       </form>
     </div>
->>>>>>> 08f39ca9
   )
 }
 
