import useSWR, { useSWRConfig } from 'swr'
import { useState } from 'react'
import Head from 'next/head'
import { useTable } from 'react-table'
import { XIcon } from '@heroicons/react/outline'

import { kind } from '../../lib/providers'

import Dashboard from '../../components/layouts/dashboard'
import DeleteModal from '../../components/modals/delete'
import Table from '../../components/table'
import Loader from '../../components/loader'
import EmptyTable from '../../components/empty-table'
<<<<<<< HEAD
import PageHeader from '../../components/layouts/page-header'
=======
import PageHeader from '../../components/page-header'
>>>>>>> 08f39ca9

const columns = [{
  Header: 'Name',
  accessor: p => p,
  Cell: ({ value: provider }) => (
<<<<<<< HEAD
    <div className='flex items-center'>
      <div className='bg-gradient-to-tr from-indigo-300/20 to-pink-100/20 rounded-lg p-px'>
        <div className='bg-black flex-none flex items-center justify-center w-8 h-8 rounded-lg'>
          {kind(provider.url)
            ? (
              <img className='h-2' src={`/providers/${kind(provider.url)}.svg`} />
              )
            : (
                provider.name[0].toUpperCase()
              )}
        </div>
      </div>
      <div className='text-subtitle ml-3'>{provider.name}</div>
=======
    <div className='flex py-1.5 items-center'>
      <div className='border border-gray-800 flex-none flex items-center justify-center w-7 h-7 rounded-md'>
        {kind(provider.url)
          ? <img className='h-2' src={`/providers/${kind(provider.url)}.svg`} />
          : provider.name[0].toUpperCase()}
      </div>
      <div className='text-2xs leading-none ml-3'>{provider.name}</div>
>>>>>>> 08f39ca9
    </div>
  )
}, {
  Header: 'URL',
  accessor: p => p,
  Cell: ({ value: provider }) => (
<<<<<<< HEAD
    <div className='text-name text-gray-400'>{provider.url}</div>
  )
}, {
  Header: 'Added',
  accessor: p => p,
  Cell: ({ value: provider }) => (
    <div className='text-name text-gray-400'>{dayjs(provider.created).fromNow()}</div>
=======
    <div className='text-3xs text-gray-400 font-mono'>{provider.url}</div>
>>>>>>> 08f39ca9
  )
}, {
  id: 'delete',
  accessor: p => p,
  Cell: ({ value: provider, rows }) => {
    const { mutate } = useSWRConfig()

    const [open, setOpen] = useState(false)

    return (
      <div className='opacity-0 group-hover:opacity-100 flex justify-end text-right'>
        <button onClick={() => setOpen(true)} className='p-2 -mr-2 cursor-pointer'>
          <XIcon className='w-4 h-4 text-gray-500 hover:text-white' />
        </button>
        <DeleteModal
          open={open}
          setOpen={setOpen}
          onCancel={() => setOpen(false)}
          onSubmit={() => {
            mutate('/v1/providers', async providers => {
              await fetch(`/v1/providers/${provider.id}`, {
                method: 'DELETE'
              })

              return providers?.filter(p => p?.id !== provider.id)
            }, { optimisticData: rows.map(r => r.original).filter(p => p?.id !== provider.id) })

            setOpen(false)
          }}
          title='Delete Identity Provider'
          message={(<>Are you sure you want to delete <span className='font-bold text-white'>{provider.name}</span>? This action cannot be undone.</>)}
        />
      </div>
    )
  }
}]

export default function Providers () {
  const { data, error } = useSWR('/v1/providers')

  const table = useTable({ columns, data: data || [] })

  const loading = !data && !error

  return (
    <>
      <Head>
        <title>Identity Providers - Infra</title>
      </Head>
      {loading
        ? <Loader />
        : (
<<<<<<< HEAD
          <div className='flex-1 flex flex-col space-y-8 mt-3 mb-4'>
            <PageHeader header='Providers' buttonHref='/providers/add' buttonLabel='Provider' />
            {
            error?.status
              ? <div className='my-20 text-center font-light text-gray-300 text-sm'>{error?.info?.message}</div>
              : <>
                <Table {...table} />
                {
                    data?.length === 0 &&
                      <EmptyTable
                        title='There are no providers'
                        subtitle={<>Identity providers allow you to connect your existing users &amp; groups to Infra.</>}
                        iconPath='/providers.svg'
                        buttonHref='/providers/add'
                        buttonText='Provider'
                      />
                }
              </>
            }
=======
          <div className='flex-1 flex flex-col space-y-4'>
            <PageHeader header='Providers' buttonHref='/providers/add' buttonLabel='Provider' />
            {error?.status
              ? <div className='my-20 text-center font-light text-gray-300 text-sm'>{error?.info?.message}</div>
              : (
                <>
                  <Table highlight={false} {...table} />
                  {data?.length === 0 &&
                    <EmptyTable
                      title='There are no providers'
                      subtitle={<>Identity providers allow you to connect your existing users &amp; groups to Infra.</>}
                      iconPath='/providers.svg'
                      buttonHref='/providers/add'
                      buttonText='Provider'
                    />}
                </>
                )}
>>>>>>> 08f39ca9
          </div>
          )}
    </>
  )
}

Providers.layout = function (page) {
  return (
    <Dashboard>
      {page}
    </Dashboard>
  )
}<|MERGE_RESOLUTION|>--- conflicted
+++ resolved
@@ -11,31 +11,12 @@
 import Table from '../../components/table'
 import Loader from '../../components/loader'
 import EmptyTable from '../../components/empty-table'
-<<<<<<< HEAD
-import PageHeader from '../../components/layouts/page-header'
-=======
 import PageHeader from '../../components/page-header'
->>>>>>> 08f39ca9
 
 const columns = [{
   Header: 'Name',
   accessor: p => p,
   Cell: ({ value: provider }) => (
-<<<<<<< HEAD
-    <div className='flex items-center'>
-      <div className='bg-gradient-to-tr from-indigo-300/20 to-pink-100/20 rounded-lg p-px'>
-        <div className='bg-black flex-none flex items-center justify-center w-8 h-8 rounded-lg'>
-          {kind(provider.url)
-            ? (
-              <img className='h-2' src={`/providers/${kind(provider.url)}.svg`} />
-              )
-            : (
-                provider.name[0].toUpperCase()
-              )}
-        </div>
-      </div>
-      <div className='text-subtitle ml-3'>{provider.name}</div>
-=======
     <div className='flex py-1.5 items-center'>
       <div className='border border-gray-800 flex-none flex items-center justify-center w-7 h-7 rounded-md'>
         {kind(provider.url)
@@ -43,24 +24,13 @@
           : provider.name[0].toUpperCase()}
       </div>
       <div className='text-2xs leading-none ml-3'>{provider.name}</div>
->>>>>>> 08f39ca9
     </div>
   )
 }, {
   Header: 'URL',
   accessor: p => p,
   Cell: ({ value: provider }) => (
-<<<<<<< HEAD
-    <div className='text-name text-gray-400'>{provider.url}</div>
-  )
-}, {
-  Header: 'Added',
-  accessor: p => p,
-  Cell: ({ value: provider }) => (
-    <div className='text-name text-gray-400'>{dayjs(provider.created).fromNow()}</div>
-=======
     <div className='text-3xs text-gray-400 font-mono'>{provider.url}</div>
->>>>>>> 08f39ca9
   )
 }, {
   id: 'delete',
@@ -113,27 +83,6 @@
       {loading
         ? <Loader />
         : (
-<<<<<<< HEAD
-          <div className='flex-1 flex flex-col space-y-8 mt-3 mb-4'>
-            <PageHeader header='Providers' buttonHref='/providers/add' buttonLabel='Provider' />
-            {
-            error?.status
-              ? <div className='my-20 text-center font-light text-gray-300 text-sm'>{error?.info?.message}</div>
-              : <>
-                <Table {...table} />
-                {
-                    data?.length === 0 &&
-                      <EmptyTable
-                        title='There are no providers'
-                        subtitle={<>Identity providers allow you to connect your existing users &amp; groups to Infra.</>}
-                        iconPath='/providers.svg'
-                        buttonHref='/providers/add'
-                        buttonText='Provider'
-                      />
-                }
-              </>
-            }
-=======
           <div className='flex-1 flex flex-col space-y-4'>
             <PageHeader header='Providers' buttonHref='/providers/add' buttonLabel='Provider' />
             {error?.status
@@ -151,7 +100,6 @@
                     />}
                 </>
                 )}
->>>>>>> 08f39ca9
           </div>
           )}
     </>
