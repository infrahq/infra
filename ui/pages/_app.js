--- conflicted
+++ resolved
@@ -30,13 +30,8 @@
 }
 
 function App ({ Component, pageProps }) {
-<<<<<<< HEAD
   const { data: auth, error: authError } = useSWRImmutable('/api/users/self', fetcher, swrOptions)
   const { data: signup, error: signupError } = useSWRImmutable('/api/signup', fetcher, swrOptions)
-=======
-  const { data: auth, error: authError } = useSWRImmutable('/v1/identities/self', fetcher, swrOptions)
-  const { data: signup, error: signupError } = useSWRImmutable('/v1/signup', fetcher, swrOptions)
->>>>>>> febe1970
 
   const router = useRouter()
 
