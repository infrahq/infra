--- conflicted
+++ resolved
@@ -13,12 +13,7 @@
 
 ## Sources
 
-<<<<<<< HEAD
-
-## Users
-=======
 Sources are users or services that access infrastructure [Destinations](#destinations) via Infra.
->>>>>>> fda8f248
 
 ### Endpoints
 
