# Quickstart

In this quickstart we'll set up Infra to manage single sign-on to Kubernetes.

Follow these steps to install and setup Infra on Kubernetes.

### Prerequisites

To use this quickstart guide you will need `helm` and `kubectl` installed.

* Install [helm](https://helm.sh/docs/intro/install/) (v3+)
* Install Kubernetes [kubectl](https://kubernetes.io/docs/tasks/tools/#kubectl) (v1.14+)

You will also need a Kubernetes cluster.


### 1. Install Infra CLI

The Infra CLI is used to connect to the Infra server.

<details>
  <summary><strong>macOS</strong></summary>

  ```bash
  brew install infrahq/tap/infra
  ```

  You may need to perform `brew link` if your symlinks are not working.
  ```bash
  brew link infrahq/tap/infra
  ```
</details>

<details>
  <summary><strong>Windows</strong></summary>

  ```powershell
  scoop bucket add infrahq https://github.com/infrahq/scoop.git
  scoop install infra
  ```

</details>

<details>
  <summary><strong>Linux</strong></summary>

  ```bash
  # Ubuntu & Debian
  echo 'deb [trusted=yes] https://apt.fury.io/infrahq/ /' | sudo tee /etc/apt/sources.list.d/infrahq.list
  sudo apt update
  sudo apt install infra
  ```
  ```bash
  # Fedora & Red Hat Enterprise Linux
  sudo dnf config-manager --add-repo https://yum.fury.io/infrahq/
  sudo dnf install infra
  ```
</details>


### 2. Setup an Infra server

Deploy an Infra server to kubernetes using helm.

```
helm repo add infrahq https://helm.infrahq.com/
helm repo update
helm install infra infrahq/infra
```

Once the Infra server is deployed, login to the server to complete the setup.

```
infra login INFRA_URL --skip-tls-verify
```

Use the following command to find the Infra login URL. If you are not using a `LoadBalancer` service type, see the [Install on Kubernetes Guide](../install/kubernetes.md) for more information.

> Note: It may take a few minutes for the LoadBalancer endpoint to be assigned. You can watch the status of the service with:
> ```bash
> kubectl get service infra-server -w
> ```

```bash
kubectl get service infra-server -o jsonpath="{.status.loadBalancer.ingress[*]['ip', 'hostname']}"
```

This will output the admin access key which you can use to login in cases of emergency recovery. Please store this in a safe place as you will not see this again.


### 3. Setup a local user

Now that the Infra server is setup you can create a user.  The `infra id add` command creates a one-time password for the user.

```
infra id add name@example.com
```

Grant the user Infra administrator privileges.

```
infra grants add name@example.com infra --role admin
```

Grant the user Kubernetes cluster administrator privileges.

```
infra grants add name@example.com kubernetes.example-name --role cluster-admin 
```

<<<<<<< HEAD
<details>
  <summary><strong>Supported Kubernetes cluster roles</strong></summary><br />
  
Infra supports any cluster roles within your Kubernetes environment, including custom ones. For simplicity, you can use cluster roles, and scope it to a particular namespace via Infra. 
  
**Example applying a cluster role to a namespace:** 
  ```
  infra grants add name@example.com kubernetes.example-name.namespace --role edit 
  ```
**Default cluster roles within Kubernetes:**
- **cluster-admin** <br /><br />
  Allows super-user access to perform any action on any resource. When the 'cluster-admin' role is granted without specifying a namespace, it gives full control over every resource in the cluster and in all namespaces. When it is granted with a specified namespace, it gives full control over every resource in the namespace, including the namespace itself.<br /><br />
- **admin** <br /><br />
  Allows admin access, intended to be granted within a namespace.
The admin role allows read/write access to most resources in the specified namespace, including the ability to create roles and role bindings within the namespace. This role does not allow write access to resource quota or to the namespace itself.<br /><br />
- **edit** <br /><br />
  Allows read/write access to most objects in a namespace.
This role does not allow viewing or modifying roles or role bindings. However, this role allows accessing Secrets and running Pods as any ServiceAccount in the namespace, so it can be used to gain the API access levels of any ServiceAccount in the namespace.<br /><br />
- **view** <br /><br />
  Allows read-only access to see most objects in a namespace. It does not allow viewing roles or role bindings.
This role does not allow viewing Secrets, since reading the contents of Secrets enables access to ServiceAccount credentials in the namespace, which would allow API access as any ServiceAccount in the namespace (a form of privilege escalation).
</details>
=======
> To view different roles allowed for Kubernetes clusters, see [Kubernetes Roles](../connectors/kubernetes.md#roles)
>>>>>>> bc00aac6


### 4. Login to Infra with the newly created user

Login again to switch from admin to your newly created user.

```
infra login
```

Select the Infra instance, and login with username `name@example.com`, and the password
from the previous step.

### 5. Connect your first Kubernetes cluster

In order to add connectors to Infra, you will need to set three pieces of information:

* `connector.config.name` is a name you give to identify this cluster. For the purposes of this Quickstart, the name will be `example-name`
* `connector.config.server` is the hostname or IP address the connector will use to communicate with the Infra server. This will be the same INFRA_URL value from step 2.
* `connector.config.accessKey` is the access key the connector will use to communicate with the server. You can use an existing access key or generate a new access key as shown below:

Generate an access key:

```
infra keys add KEY_NAME connector
```

Next, use this access key to connect your first cluster:

```bash
helm upgrade --install infra-connector infrahq/infra \
  --set connector.config.server=INFRA_URL \
  --set connector.config.accessKey=ACCESS_KEY \
  --set connector.config.name=example-name \
  --set connector.config.skipTLSVerify=true
```


### 6. Use your Kubernetes clusters

You can now access the connected Kubernetes clusters via your favorite tools directly. Infra in the background automatically synchronizes your Kubernetes configuration file (kubeconfig).

Alternatively, you can switch Kubernetes contexts by using the `infra use` command:

```
infra use kubernetes.example-name
```

<details>
  <summary><strong>Here are some other commands to get you started</strong></summary><br />

See the cluster(s) you have access to:
```
infra list
```
See the cluster(s) connected to Infra:
```
infra destinations list
```
See who has access to what via Infra:
```
infra grants list

Note: this requires the user to have the admin role within Infra.

An example to grant the permission:
infra grants add name@example.com infra --role admin
```
</details>

### 7. Share the cluster(s) with other developers

To share access with Infra, developers will need to install Infra CLI, and be provided the login URL. If using local users, please share the one-time password.<|MERGE_RESOLUTION|>--- conflicted
+++ resolved
@@ -108,32 +108,7 @@
 infra grants add name@example.com kubernetes.example-name --role cluster-admin 
 ```
 
-<<<<<<< HEAD
-<details>
-  <summary><strong>Supported Kubernetes cluster roles</strong></summary><br />
-  
-Infra supports any cluster roles within your Kubernetes environment, including custom ones. For simplicity, you can use cluster roles, and scope it to a particular namespace via Infra. 
-  
-**Example applying a cluster role to a namespace:** 
-  ```
-  infra grants add name@example.com kubernetes.example-name.namespace --role edit 
-  ```
-**Default cluster roles within Kubernetes:**
-- **cluster-admin** <br /><br />
-  Allows super-user access to perform any action on any resource. When the 'cluster-admin' role is granted without specifying a namespace, it gives full control over every resource in the cluster and in all namespaces. When it is granted with a specified namespace, it gives full control over every resource in the namespace, including the namespace itself.<br /><br />
-- **admin** <br /><br />
-  Allows admin access, intended to be granted within a namespace.
-The admin role allows read/write access to most resources in the specified namespace, including the ability to create roles and role bindings within the namespace. This role does not allow write access to resource quota or to the namespace itself.<br /><br />
-- **edit** <br /><br />
-  Allows read/write access to most objects in a namespace.
-This role does not allow viewing or modifying roles or role bindings. However, this role allows accessing Secrets and running Pods as any ServiceAccount in the namespace, so it can be used to gain the API access levels of any ServiceAccount in the namespace.<br /><br />
-- **view** <br /><br />
-  Allows read-only access to see most objects in a namespace. It does not allow viewing roles or role bindings.
-This role does not allow viewing Secrets, since reading the contents of Secrets enables access to ServiceAccount credentials in the namespace, which would allow API access as any ServiceAccount in the namespace (a form of privilege escalation).
-</details>
-=======
 > To view different roles allowed for Kubernetes clusters, see [Kubernetes Roles](../connectors/kubernetes.md#roles)
->>>>>>> bc00aac6
 
 
 ### 4. Login to Infra with the newly created user
