--- conflicted
+++ resolved
@@ -11,11 +11,7 @@
 To grant access, use `infra grants add`:
 
 ```
-<<<<<<< HEAD
-infra grants add user@example.com kubernetes.staging --role=edit
-=======
 infra grants add user@example.com kubernetes.staging --role edit
->>>>>>> bc00aac6
 ```
 
 Note: the same command can be used to grant access to a group using the boolean [--group] flag, for example:
@@ -29,11 +25,7 @@
 Access is revoked via `infra grants remove`:
 
 ```
-<<<<<<< HEAD
-infra grants remove user@example.com kubernetes.staging --role=edit
-=======
 infra grants remove user@example.com kubernetes.staging --role edit
->>>>>>> bc00aac6
 ```
 
 ## Viewing access
