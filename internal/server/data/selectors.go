package data

import (
	"strings"
	"time"

	"gorm.io/gorm"

	"github.com/infrahq/infra/internal/server/models"
	"github.com/infrahq/infra/uid"
)

type SelectorFunc func(db *gorm.DB) *gorm.DB

func ByID(id uid.ID) SelectorFunc {
	return func(db *gorm.DB) *gorm.DB {
		return db.Where("id = ?", id)
	}
}

func ByIDs(ids []uid.ID) SelectorFunc {
	return func(db *gorm.DB) *gorm.DB {
		return db.Where("id in (?)", ids)
	}
}

func NotIDs(ids []uid.ID) SelectorFunc {
	return func(db *gorm.DB) *gorm.DB {
		return db.Not(ids)
	}
}

func ByOptionalName(name string) SelectorFunc {
	return func(db *gorm.DB) *gorm.DB {
		if len(name) > 0 {
			return db.Where("name = ?", name)
		}

		return db
	}
}

func ByOptionalIDs(ids []uid.ID) SelectorFunc {
	return func(db *gorm.DB) *gorm.DB {
		if len(ids) > 0 {
			return db.Where("id in (?)", ids)
		}

		return db
	}
}

func ByName(name string) SelectorFunc {
	return func(db *gorm.DB) *gorm.DB {
		return db.Where("name = ?", name)
	}
}

func ByOptionalUniqueID(nodeID string) SelectorFunc {
	return func(db *gorm.DB) *gorm.DB {
		if len(nodeID) > 0 {
			return db.Where("unique_id = ?", nodeID)
		}

		return db
	}
}

func ByProviderID(id uid.ID) SelectorFunc {
	return func(db *gorm.DB) *gorm.DB {
		return db.Where("provider_id = ?", id)
	}
}

func ByKeyID(key string) SelectorFunc {
	return func(db *gorm.DB) *gorm.DB {
		return db.Where("key_id = ?", key)
	}
}

func ByOptionalSubject(polymorphicID uid.PolymorphicID) SelectorFunc {
	return func(db *gorm.DB) *gorm.DB {
		if polymorphicID == "" {
			return db
		}

		return db.Where("subject = ?", string(polymorphicID))
	}
}

func BySubject(polymorphicID uid.PolymorphicID) SelectorFunc {
	return func(db *gorm.DB) *gorm.DB {
		return db.Where("subject = ?", string(polymorphicID))
	}
}

func ByOptionalIssuedFor(id uid.ID) SelectorFunc {
	return func(db *gorm.DB) *gorm.DB {
		if id == 0 {
			return db
		}

		return db.Where("issued_for = ?", id)
	}
}

func ByIssuedFor(id uid.ID) SelectorFunc {
	return func(db *gorm.DB) *gorm.DB {
		return db.Where("issued_for = ?", id)
	}
}

func ByIdentityID(identityID uid.ID) SelectorFunc {
	return func(db *gorm.DB) *gorm.DB {
		return db.Where("identity_id = ?", identityID)
	}
}

func ByUserID(userID uid.ID) SelectorFunc {
	return func(db *gorm.DB) *gorm.DB {
		return db.Where("user_id = ?", userID)
	}
}

func ByNotExpired() SelectorFunc {
	return func(db *gorm.DB) *gorm.DB {
		return db.
			Where("expires_at > ?", time.Now().UTC()).
			Or("expires_at is ?", time.Time{}).
			Or("expires_at is null")
	}
}

func ByNotExpiredOrExtended() SelectorFunc {
	return func(db *gorm.DB) *gorm.DB {
		query := strings.Builder{}
		query.WriteString("(expires_at > ? OR expires_at is ? OR expires_at is null) AND ")
		query.WriteString("(extension_deadline > ? OR extension_deadline is ? OR extension_deadline is null)")
		return db.Where(query.String(), time.Now().UTC(), time.Time{}, time.Now().UTC(), time.Time{})
	}
}

func ByPagination(p models.Pagination) SelectorFunc {
	return func(db *gorm.DB) *gorm.DB {
<<<<<<< HEAD

		if p.Page == 0 && p.Limit == 0 {
=======
		if pg.Page == 0 && pg.Limit == 0 {
>>>>>>> fdc6a06f
			return db
		}
		resultsForPage := p.Limit * (p.Page - 1)
		return db.Offset(resultsForPage).Limit(p.Limit)
	}
}

func CreatedBy(id uid.ID) SelectorFunc {
	return func(db *gorm.DB) *gorm.DB {
		return db.Where("created_by = ?", id)
	}
}

func OrderBy(order string) SelectorFunc {
	return func(db *gorm.DB) *gorm.DB {
		return db.Order(order)
	}
}

func Limit(limit int) SelectorFunc {
	return func(db *gorm.DB) *gorm.DB {
		return db.Limit(limit)
	}
}

// NotCreatedBy filters out entities not created by the passed in ID
func NotCreatedBy(id uid.ID) SelectorFunc {
	return func(db *gorm.DB) *gorm.DB {
		// the created_by field is default 0 when not set by default
		return db.Where("created_by != ?", id)
	}
}

func NotName(name string) SelectorFunc {
	return func(db *gorm.DB) *gorm.DB {
		return db.Not("name = ?", name)
	}
}

func NotPrivilege(privilege string) SelectorFunc {
	return func(db *gorm.DB) *gorm.DB {
		return db.Not("privilege = ?", privilege)
	}
}

func ByOptionalIdentityGroupID(groupID uid.ID) SelectorFunc {
	return func(db *gorm.DB) *gorm.DB {
		if groupID == 0 {
			return db
		}
		return db.
			Joins("join identities_groups on identities_groups.identity_id = id").
			Where("identities_groups.group_id = ?", groupID)
	}
}<|MERGE_RESOLUTION|>--- conflicted
+++ resolved
@@ -142,12 +142,8 @@
 
 func ByPagination(p models.Pagination) SelectorFunc {
 	return func(db *gorm.DB) *gorm.DB {
-<<<<<<< HEAD
 
 		if p.Page == 0 && p.Limit == 0 {
-=======
-		if pg.Page == 0 && pg.Limit == 0 {
->>>>>>> fdc6a06f
 			return db
 		}
 		resultsForPage := p.Limit * (p.Page - 1)
