package data

import (
	"context"
	"errors"
	"fmt"
	"strings"

	"gorm.io/gorm"

	"github.com/infrahq/infra/internal"
	"github.com/infrahq/infra/internal/logging"
	"github.com/infrahq/infra/internal/server/data/migrator"
	"github.com/infrahq/infra/internal/server/models"
	"github.com/infrahq/infra/internal/server/providers"
)

func migrations() []*migrator.Migration {
	return []*migrator.Migration{
		// drop Settings SignupEnabled column
		{
			ID: "202204281130",
			Migrate: func(tx *gorm.DB) error {
				return tx.Migrator().DropColumn(&models.Settings{}, "signup_enabled")
			},
		},
		// #1657: get rid of identity kind
		{
			ID: "202204291613",
			Migrate: func(tx *gorm.DB) error {
				if tx.Migrator().HasColumn(&models.Identity{}, "kind") {
					if err := tx.Migrator().DropColumn(&models.Identity{}, "kind"); err != nil {
						return err
					}
				}

				return nil
			},
		},
		// drop old Groups constraint; new constraint will be created automatically
		{
			ID: "202206081027",
			Migrate: func(tx *gorm.DB) error {
				_ = tx.Migrator().DropConstraint(&models.Group{}, "idx_groups_name_provider_id")
				return nil
			},
		},
		addKindToProviders(),
		dropCertificateTables(),
		addAuthURLAndScopeToProviders(),
		setDestinationLastSeenAt(),
		deleteDuplicateGrants(),
		dropDeletedProviderUsers(),
		// next one here
	}
}

func initializeSchema(db *gorm.DB) error {
	tables := []interface{}{
		&models.Identity{},
		&models.Group{},
		&models.Grant{},
		&models.Provider{},
		&models.Destination{},
		&models.AccessKey{},
		&models.Settings{},
		&models.EncryptionKey{},
		&models.Credential{},
		&models.ProviderUser{},
		&models.Organization{},
		&models.PasswordResetToken{},
	}

	for _, table := range tables {
		if err := db.AutoMigrate(table); err != nil {
			return err
		}
	}

	return nil
}

// #2294: set the provider kind on existing providers
func addKindToProviders() *migrator.Migration {
	return &migrator.Migration{
		ID: "202206151027",
		Migrate: func(tx *gorm.DB) error {
			if !tx.Migrator().HasColumn(&models.Provider{}, "kind") {
				logging.Debugf("migrating provider table kind")
				if err := tx.Migrator().AddColumn(&models.Provider{}, "kind"); err != nil {
					return err
				}
			}

			db := tx.Begin()
			db.Table("providers").Where("kind IS NULL AND name = ?", "infra").Update("kind", models.ProviderKindInfra)
			db.Table("providers").Where("kind IS NULL").Update("kind", models.ProviderKindOkta)

			return db.Commit().Error
		},
	}
}

// #2276: drop unused certificate tables
func dropCertificateTables() *migrator.Migration {
	return &migrator.Migration{
		ID: "202206161733",
		Migrate: func(tx *gorm.DB) error {
			return tx.Migrator().DropTable("trusted_certificates", "root_certificates")
		},
	}
}

// #2353: store auth URL and scopes to provider
func addAuthURLAndScopeToProviders() *migrator.Migration {
	return &migrator.Migration{
		ID: "202206281027",
		Migrate: func(tx *gorm.DB) error {
			if !tx.Migrator().HasColumn(&models.Provider{}, "scopes") {
				logging.Debugf("migrating provider table auth URL and scopes")
				if err := tx.Migrator().AddColumn(&models.Provider{}, "auth_url"); err != nil {
					return err
				}
				if err := tx.Migrator().AddColumn(&models.Provider{}, "scopes"); err != nil {
					return err
				}

				db := tx.Begin()

				// need to select only these fields from the providers
				// we dont have the database encryption key for the client secret at this point
				var providerModels []models.Provider
				err := db.Select("id", "url", "kind").Find(&providerModels).Error
				if err != nil {
					return err
				}

				for i := range providerModels {
					// do not resolve the auth details for the infra provider
					// check infra provider name and kind just in case other migrations haven't run
					if providerModels[i].Kind == models.ProviderKindInfra || providerModels[i].Name == models.InternalInfraProviderName {
						continue
					}

					logging.Debugf("migrating %s provider", providerModels[i].Name)

					providerClient := providers.NewOIDCClient(providerModels[i], "not-used", "http://localhost:8301")
					authServerInfo, err := providerClient.AuthServerInfo(context.Background())
					if err != nil {
						if errors.Is(err, context.DeadlineExceeded) {
							return fmt.Errorf("%w: %s", internal.ErrBadGateway, err)
						}
						return fmt.Errorf("could not get provider info: %w", err)
					}

					db.Model(&providerModels[i]).Update("auth_url", authServerInfo.AuthURL)
					db.Model(&providerModels[i]).Update("scopes", strings.Join(authServerInfo.ScopesSupported, ","))
				}

				return db.Commit().Error
			}

			return nil
		},
	}
}

// #2360: delete duplicate grants (the same subject, resource, and privilege) to allow for unique constraint
func deleteDuplicateGrants() *migrator.Migration {
	return &migrator.Migration{ID: "202207081217", Migrate: func(tx *gorm.DB) error {
		return deleteDuplicates(tx, "subject, resource, privilege", &models.Grant{})
	}}
}

// setDestinationLastSeenAt creates the `last_seen_at` column if it does not exist and sets it to
// the destination's `updated_at` value. No effect if the `last_seen_at` exists
func setDestinationLastSeenAt() *migrator.Migration {
	return &migrator.Migration{
		ID: "202207041724",
		Migrate: func(tx *gorm.DB) error {
			if tx.Migrator().HasColumn(&models.Destination{}, "last_seen_at") {
				return nil
			}

			if err := tx.Migrator().AddColumn(&models.Destination{}, "last_seen_at"); err != nil {
				return err
			}

			return tx.Exec("UPDATE destinations SET last_seen_at = updated_at").Error
		},
	}
}

// dropDeletedProviderUsers removes soft-deleted provider users so they do not cause conflicts
<<<<<<< HEAD
func dropDeletedProviderUsers() *gormigrate.Migration {
	return &gormigrate.Migration{
=======
func dropDeletedProviderUsers() *migrator.Migration {
	return &migrator.Migration{
>>>>>>> 86e36026
		ID: "202207270000",
		Migrate: func(tx *gorm.DB) error {
			if tx.Migrator().HasColumn(&models.ProviderUser{}, "deleted_at") {
				if err := tx.Exec("DELETE FROM provider_users WHERE deleted_at IS NOT NULL").Error; err != nil {
					return fmt.Errorf("could not remove soft deleted provider users: %w", err)
				}
				return tx.Migrator().DropColumn(&models.ProviderUser{}, "deleted_at")
			}
			return nil
		},
	}
}

func deleteDuplicates(tx *gorm.DB, group string, model models.Modelable) error {
	subQuery := tx.Select("min(id)").Group(group).Model(model)
	return tx.Where("id NOT in (?)", subQuery).Delete(model).Error
}<|MERGE_RESOLUTION|>--- conflicted
+++ resolved
@@ -192,13 +192,8 @@
 }
 
 // dropDeletedProviderUsers removes soft-deleted provider users so they do not cause conflicts
-<<<<<<< HEAD
-func dropDeletedProviderUsers() *gormigrate.Migration {
-	return &gormigrate.Migration{
-=======
 func dropDeletedProviderUsers() *migrator.Migration {
 	return &migrator.Migration{
->>>>>>> 86e36026
 		ID: "202207270000",
 		Migrate: func(tx *gorm.DB) error {
 			if tx.Migrator().HasColumn(&models.ProviderUser{}, "deleted_at") {
