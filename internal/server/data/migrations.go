--- conflicted
+++ resolved
@@ -16,446 +16,8 @@
 	"github.com/infrahq/infra/internal/server/providers"
 )
 
-<<<<<<< HEAD
 func migrations() []*migrator.Migration {
 	return []*migrator.Migration{
-=======
-func migrate(db *gorm.DB) error {
-	opts := migrator.DefaultOptions
-	opts.InitSchema = preMigrate
-	m := migrator.New(db, opts, []*migrator.Migration{
-		// rename grants.identity -> grants.subject
-		{
-			ID: "202203231621", // date the migration was created
-			Migrate: func(tx *gorm.DB) error {
-				logging.Infof("running migration 202203231621")
-				// it's a good practice to copy any used structs inside the function,
-				// so side-effects are prevented if the original struct changes
-
-				if tx.Migrator().HasColumn(&models.Grant{}, "identity") {
-					return tx.Migrator().RenameColumn(&models.Grant{}, "identity", "subject")
-				}
-
-				return nil
-			},
-			Rollback: func(tx *gorm.DB) error {
-				return tx.Migrator().RenameColumn(&models.Grant{}, "subject", "identity")
-			},
-		},
-		{
-			ID: "202203241643", // date the migration was created
-			Migrate: func(tx *gorm.DB) error {
-				logging.Infof("running migration 202203241643")
-				if tx.Migrator().HasColumn(&models.AccessKey{}, "key") {
-					return tx.Migrator().RenameColumn(&models.AccessKey{}, "key", "key_id")
-				}
-
-				return nil
-			},
-			Rollback: func(tx *gorm.DB) error {
-				return tx.Migrator().RenameColumn(&models.AccessKey{}, "key_id", "key")
-			},
-		},
-		// Migration for unifying user and groups as identities
-		// #1284: change access key "issued_for" to a direct ID reference
-		{
-			ID: "202203301642",
-			Migrate: func(tx *gorm.DB) error {
-				if tx.Migrator().HasColumn(&models.AccessKey{}, "provider_id") {
-					return nil
-				}
-
-				logging.Infof("running migration 202203301642")
-				type AccessKey struct {
-					models.Model
-					Name      string `gorm:"uniqueIndex:,where:deleted_at is NULL"`
-					IssuedFor string
-
-					ExpiresAt         time.Time
-					Extension         time.Duration
-					ExtensionDeadline time.Time
-
-					KeyID          string `gorm:"<-;uniqueIndex:,where:deleted_at is NULL"`
-					Secret         string `gorm:"-"`
-					SecretChecksum []byte
-				}
-
-				var keys []AccessKey
-
-				err := db.Find(&keys).Error
-				if err != nil {
-					return fmt.Errorf("migrating access key identities: %w", err)
-				}
-
-				// need to manually override this table
-				if err := tx.Migrator().DropTable("access_keys"); err != nil {
-					return err
-				}
-
-				// new table with the updated types
-				if err := tx.Migrator().CreateTable(&models.AccessKey{}); err != nil {
-					return err
-				}
-
-				for _, key := range keys {
-					key.IssuedFor = strings.TrimPrefix(key.IssuedFor, "u:")
-					key.IssuedFor = strings.TrimPrefix(key.IssuedFor, "m:")
-
-					iss, err := uid.Parse([]byte(key.IssuedFor))
-					if err != nil {
-						return fmt.Errorf("converting access keys: %w", err)
-					}
-
-					convertedKey := &models.AccessKey{
-						Model:             key.Model,
-						Name:              key.Name,
-						IssuedFor:         iss,
-						ExpiresAt:         key.ExpiresAt,
-						Extension:         key.Extension,
-						ExtensionDeadline: key.ExtensionDeadline,
-						KeyID:             key.KeyID,
-						// key secret not needed
-						SecretChecksum: key.SecretChecksum,
-					}
-
-					if err := SaveAccessKey(db, convertedKey); err != nil {
-						return fmt.Errorf("save converted key: %w", err)
-					}
-				}
-
-				return nil
-			},
-			// unable to rollback, context is lost
-		},
-		// #1284: change credential "identity" to a direct ID reference
-		{
-			ID: "202203301652",
-			Migrate: func(tx *gorm.DB) error {
-				logging.Infof("running migration 202203301652")
-				type Credential struct {
-					models.Model
-
-					Identity        string `gorm:"<-;uniqueIndex:,where:deleted_at is NULL"`
-					PasswordHash    []byte
-					OneTimePassword bool
-				}
-
-				var creds []Credential
-
-				if err := db.Find(&creds).Error; err != nil {
-					return fmt.Errorf("migrating creds: %w", err)
-				}
-
-				// need to manually override this table
-				if err := tx.Migrator().DropTable("credentials"); err != nil {
-					return err
-				}
-
-				// new table with the updated type
-				if err := tx.Migrator().CreateTable(&models.Credential{}); err != nil {
-					return err
-				}
-
-				for _, cred := range creds {
-					cred.Identity = strings.TrimPrefix(cred.Identity, "u:")
-					cred.Identity = strings.TrimPrefix(cred.Identity, "m:")
-
-					identityID, err := uid.Parse([]byte(cred.Identity))
-					if err != nil {
-						return fmt.Errorf("converting credential identity: %w", err)
-					}
-
-					convertedCred := &models.Credential{
-						Model:           cred.Model,
-						IdentityID:      identityID,
-						PasswordHash:    cred.PasswordHash,
-						OneTimePassword: cred.OneTimePassword,
-					}
-
-					if err := CreateCredential(db, convertedCred); err != nil {
-						return fmt.Errorf("create converted cred: %w", err)
-					}
-				}
-
-				return nil
-			},
-			// unable to rollback, context is lost
-		},
-		// #1284: change users to identities
-		{
-			ID: "202203301643",
-			Migrate: func(tx *gorm.DB) error {
-				logging.Infof("running migration 202203301643")
-				if tx.Migrator().HasTable("users") {
-					return tx.Migrator().RenameTable("users", "identities")
-				}
-
-				return nil
-			},
-			Rollback: func(tx *gorm.DB) error {
-				return tx.Migrator().RenameTable("identities", "users")
-			},
-		},
-		// #1284: set identity user from email
-		{
-			ID: "202203301645",
-			Migrate: func(tx *gorm.DB) error {
-				logging.Infof("running migration 202203301645")
-				if tx.Migrator().HasColumn(&models.Identity{}, "email") {
-					return tx.Migrator().RenameColumn(&models.Identity{}, "email", "name")
-				}
-
-				return nil
-			},
-			Rollback: func(tx *gorm.DB) error {
-				return tx.Migrator().RenameColumn(&models.Identity{}, "name", "email")
-			},
-		},
-		// #1284: migrate machines to the identities table
-		{
-			ID: "202203301646",
-			Migrate: func(tx *gorm.DB) error {
-				logging.Infof("running migration 202203301646")
-				if tx.Migrator().HasTable("machines") {
-					type Machine struct {
-						models.Model
-
-						Name        string `gorm:"uniqueIndex:,where:deleted_at is NULL"`
-						Description string
-						LastSeenAt  time.Time
-					}
-
-					var machines []Machine
-
-					if err := db.Find(&machines).Error; err != nil {
-						return fmt.Errorf("migrating machine identities: %w", err)
-					}
-
-					for _, machine := range machines {
-						identity := &models.Identity{
-							Model:      machine.Model,
-							Name:       machine.Name,
-							LastSeenAt: machine.LastSeenAt,
-						}
-
-						if err := SaveIdentity(db, identity); err != nil {
-							return fmt.Errorf("saving migrated machine identity: %w", err)
-						}
-					}
-				}
-
-				return nil
-			},
-			// unable to rollback, context is lost
-		},
-		// #1284: migrate identity grants
-		{
-			ID: "202203301647",
-			Migrate: func(tx *gorm.DB) error {
-				logging.Infof("running migration 202203301647")
-				if tx.Migrator().HasTable("machines") {
-					grants, err := ListGrants(db, nil)
-					if err != nil {
-						return err
-					}
-
-					for i := range grants {
-						identitySubject := grants[i].Subject.String()
-						if strings.HasPrefix(identitySubject, "u:") || strings.HasPrefix(identitySubject, "m:") {
-							identitySubject = strings.TrimPrefix(identitySubject, "u:")
-							identitySubject = strings.TrimPrefix(identitySubject, "m:")
-							grants[i].Subject = uid.PolymorphicID(fmt.Sprintf("%s:%s", "i", identitySubject))
-							if err := save(db, &grants[i]); err != nil {
-								return fmt.Errorf("update identity grant: %w", err)
-							}
-						}
-					}
-				}
-				return nil
-			},
-			// unable to rollback, context is lost
-		},
-		// #1284: migrate machines to the identities
-		{
-			ID: "202203301648",
-			Migrate: func(tx *gorm.DB) error {
-				logging.Infof("running migration 202203301648")
-				if tx.Migrator().HasTable("machines") {
-					if err := tx.Migrator().DropTable("machines"); err != nil {
-						return err
-					}
-				}
-				return nil
-			},
-			// this change cannot be rolled back
-		},
-		// #1449: access key name can't have whitespace
-		{
-			ID: "202204061643",
-			Migrate: func(tx *gorm.DB) error {
-				logging.Infof("running migration 202204061643")
-				if tx.Migrator().HasTable("access_keys") {
-					keys, err := ListAccessKeys(db, nil)
-					if err != nil {
-						return err
-					}
-
-					for i := range keys {
-						if strings.Contains(keys[i].Name, " ") {
-							keys[i].Name = strings.ReplaceAll(keys[i].Name, " ", "-")
-							err := SaveAccessKey(db, &keys[i])
-							if err != nil {
-								return err
-							}
-						}
-					}
-				}
-
-				return nil
-			},
-			// context lost, cannot roll back
-		},
-		// unify users
-		{
-			ID: "202204111503",
-			Migrate: func(tx *gorm.DB) error {
-				logging.Infof("running migration 202204111503")
-
-				type Identity struct {
-					models.Model
-
-					ProviderID uid.ID
-					Name       string `gorm:"uniqueIndex:idx_identities_name_provider_id,where:deleted_at is NULL"`
-				}
-				identityTable := &Identity{}
-				logging.Debugf("starting migration")
-
-				logging.Debugf("checking provider_id column")
-				if tx.Migrator().HasColumn(identityTable, "provider_id") {
-					logging.Debugf("has provider_id column")
-
-					// need to select only these fields from the providers
-					// we dont have the database encryption key for the client secret at this point
-					var providers []models.Provider
-					err := tx.Select("id", "name").Find(&providers).Error
-					if err != nil {
-						return err
-					}
-
-					providerIDs := make(map[string]uid.ID)
-					for _, provider := range providers {
-						providerIDs[provider.Name] = provider.ID
-					}
-
-					infraProviderID := providerIDs["infra"]
-
-					users, err := ListIdentities(db, nil, func(db *gorm.DB) *gorm.DB {
-						return db.Where("provider_id != ?", infraProviderID)
-					})
-					if err != nil {
-						return err
-					}
-
-					for _, user := range users {
-						logging.Debugf("migrating user %s", user.ID.String())
-						newUser, err := GetIdentity(db, ByName(user.Name), func(db *gorm.DB) *gorm.DB {
-							return db.Where("provider_id = ?", infraProviderID)
-						})
-						if err != nil {
-							if errors.Is(err, internal.ErrNotFound) {
-								logging.Debugf("skipping user migration for user not in infra provider")
-								continue
-							}
-							return err
-						}
-
-						logging.Debugf("updating grants for user %s", user.ID.String())
-						// update all grants to point to the new user
-						err = tx.Exec("update grants set subject = ? where subject = ?", newUser.PolyID(), user.PolyID()).Error
-						if err != nil {
-							return err
-						}
-
-						logging.Debugf("deleting user %s", user.ID.String())
-						// delete the duplicate user
-						err = tx.Exec("delete from identities where id = ?", user.ID).Error
-						if err != nil {
-							return err
-						}
-					}
-
-					// remove provider_id field
-					logging.Debugf("removing provider_id foreign key")
-					err = tx.Migrator().DropConstraint(identityTable, "fk_providers_users")
-					if err != nil {
-						return err
-					}
-
-					logging.Debugf("removing provider_id field")
-					err = tx.Migrator().DropColumn(identityTable, "provider_id")
-					if err != nil {
-						return err
-					}
-				}
-
-				if tx.Migrator().HasIndex(identityTable, "idx_identities_name_provider_id") {
-					logging.Debugf("has idx_identities_name_provider_id index")
-					err := tx.Migrator().DropIndex(identityTable, "idx_identities_name_provider_id")
-					if err != nil {
-						return fmt.Errorf("migrate identity index: %w", err)
-					}
-				}
-
-				return nil
-			},
-			// context lost, cannot roll back
-		},
-		// #1518: rename models.Settings.SetupRequired to models.Settings.SignupRequired
-		{
-			ID: "202204181613",
-			Migrate: func(tx *gorm.DB) error {
-				return tx.Migrator().RenameColumn(&models.Settings{}, "setup_required", "signup_required")
-			},
-			Rollback: func(tx *gorm.DB) error {
-				return tx.Migrator().RenameColumn(&models.Settings{}, "signup_required", "setup_required")
-			},
-		},
-		// make Settings use EncryptedAtRest fields
-		{
-			ID: "202204211705",
-			Migrate: func(tx *gorm.DB) error {
-				type Model struct {
-					ID        uid.ID
-					CreatedAt time.Time `gorm:"<-:create"`
-					UpdatedAt time.Time
-					DeletedAt gorm.DeletedAt
-				}
-
-				type Settings struct {
-					Model
-					PrivateJWK models.EncryptedAtRestBytes
-				}
-
-				// to convert the plaintext field to encrypted, load it with SkipSymmetricKey, then save without it.
-				models.SkipSymmetricKey = true
-				settings := []Settings{}
-				err := db.Model(Settings{}).Find(&settings).Error
-				if err != nil {
-					models.SkipSymmetricKey = false
-					return err
-				}
-
-				models.SkipSymmetricKey = false
-				for _, setting := range settings {
-					if err := db.Save(setting).Error; err != nil {
-						return err
-					}
-				}
-
-				return nil
-			},
-		},
->>>>>>> 1779cffc
 		// drop Settings SignupEnabled column
 		{
 			ID: "202204281130",
@@ -489,13 +51,10 @@
 		setDestinationLastSeenAt(),
 		deleteDuplicateGrants(),
 		dropDeletedProviderUsers(),
-<<<<<<< HEAD
 		removeDeletedIdentitiesFromGroups(),
 		addFieldsFor_0_14_3(),
-=======
 		addOrganizations(),
 		scopeUniqueIndicesToOrganization(),
->>>>>>> 1779cffc
 		// next one here
 	}
 }
@@ -674,7 +233,6 @@
 	}
 }
 
-<<<<<<< HEAD
 func removeDeletedIdentitiesFromGroups() *migrator.Migration {
 	return &migrator.Migration{
 		ID: "2022-07-28T12:46",
@@ -756,10 +314,13 @@
 			if !tx.Migrator().HasIndex("grants", "idx_grant_srp") {
 				stmt := `CREATE UNIQUE INDEX idx_grant_srp ON testing.grants USING btree (subject, privilege, resource) WHERE (deleted_at IS NULL);`
 				if err := tx.Exec(stmt).Error; err != nil {
-=======
-func deleteDuplicates(tx *gorm.DB, group string, model models.Modelable) error {
-	subQuery := tx.Select("min(id)").Group(group).Model(model)
-	return tx.Where("id NOT in (?)", subQuery).Delete(model).Error
+					return err
+				}
+			}
+
+			return nil
+		},
+	}
 }
 
 func addOrganizations() *migrator.Migration {
@@ -855,7 +416,6 @@
 				query = strings.Trim(query, "\n")
 				err := tx.Exec(query).Error
 				if err != nil {
->>>>>>> 1779cffc
 					return err
 				}
 			}
