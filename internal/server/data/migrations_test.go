package data

import (
	"io/ioutil"
	"os"
	"path/filepath"
	"testing"

	gocmp "github.com/google/go-cmp/cmp"
	"github.com/rs/zerolog"
	"gorm.io/gorm"
	"gotest.tools/v3/assert"
	"k8s.io/utils/strings/slices"

	"github.com/infrahq/infra/internal/logging"
	"github.com/infrahq/infra/internal/server/models"
	"github.com/infrahq/infra/internal/testing/patch"
)

func TestMigration_SettingsPopulatePasswordDefaults(t *testing.T) {
	for _, driver := range dbDrivers(t) {
		t.Run(driver.Name(), func(t *testing.T) {
			db, err := newRawDB(driver)
			assert.NilError(t, err)

			patch.ModelsSymmetricKey(t)
			logging.PatchLogger(t, zerolog.NewTestWriter(t))

			loadSQL(t, db, "202207120000-"+driver.Name())

			db, err = NewDB(driver, nil)
			assert.NilError(t, err)

			var settings models.Settings
			err = db.Omit("private_jwk").First(&settings).Error
			assert.NilError(t, err)

			assert.Equal(t, settings.LowercaseMin, 0)
			assert.Equal(t, settings.UppercaseMin, 0)
			assert.Equal(t, settings.NumberMin, 0)
			assert.Equal(t, settings.SymbolMin, 0)
			assert.Equal(t, settings.LengthMin, 8)
		})
	}
}

<<<<<<< HEAD
// see loadSQL for setting up your own migration test
func TestMigration_202204111503(t *testing.T) {
	driver := setupWithNoMigrations(t, func(db *gorm.DB) {
		loadSQL(t, db, "202204111503")
	})

	// migration runs as part of NewDB
	db, err := NewDB(driver, nil)
	assert.NilError(t, err)

	ids, err := ListIdentities(db, &models.Pagination{}, ByName("steven@example.com"))
	assert.NilError(t, err)
	assert.Assert(t, len(ids) == 1)
	// check that merged identity has unique grants
	grants, err := ListGrants(db, &models.Pagination{}, BySubject(ids[0].PolyID()))
	assert.NilError(t, err)
	assert.Assert(t, len(grants) == 1)
}

func TestMigration_202204211705(t *testing.T) {
	driver := setupWithNoMigrations(t, func(db *gorm.DB) {
		loadSQL(t, db, "202204211705")
	})

	// migration runs as part of NewDB
	db, err := NewDB(driver, nil)
	assert.NilError(t, err)

	// check it still works
	settings, err := GetSettings(db)
	assert.NilError(t, err)

	assert.Assert(t, settings != nil)
	assert.Assert(t, settings.PrivateJWK[0] == '{') // unencrypted type is json string.

	// check the storage data
	type Settings struct {
		models.Model
		PrivateJWK []byte
	}
	rawSettings := Settings{}
	err = db.Model(rawSettings).Where("id = ?", settings.ID).First(&rawSettings).Error
	assert.NilError(t, err)

	assert.Assert(t, rawSettings.PrivateJWK[0] != '{')
}

=======
>>>>>>> 86e36026
var cmpProviderShallow = gocmp.Comparer(func(x, y models.Provider) bool {
	return x.Name == y.Name && x.Kind == y.Kind && x.URL == y.URL
})

// loadSQL loads a sql file from disk by a file name matching the migration it's meant to test.
// To create a new file for testing a migration:
//
// 1. Start an infra server and perform operations with the CLI or API to
//    get the db in the state you want to test. You should capture the db state
//    before writing your migration. Make sure there are some relevant records
//    in the affected tables. Do not use a production server! Any sensitive data
//    should be throw away development credentials because they will be checked
//    into git.
//
// 2. Connect up to the db to dump the data. If you're running sqlite in
//    kubernetes:
//
//   kubectl exec -it deployment/infra-server -- apk add sqlite
//   kubectl exec -it deployment/infra-server -- /usr/bin/sqlite3 /var/lib/infrahq/server/sqlite3.db
//
//   at the prompt, do:
//     .dump
//   Copy to output to a file with the same name of the migration and a .sql
//   extension in the migrationdata/ folder.
//
//   Or from a local db:
//
//   echo -e ".output dump.sql\n.dump" | sqlite3 sqlite3.db
//
// 3. Write the migration and test that it does what you expect. It can be helpful
//    to put any necessary guards in place to make sure the database is in the state
//    you expect. Sometimes failed migrations leave it in a broken state, and might
//    run when you don't expect, so defensive programming is helpful here.
//
func loadSQL(t *testing.T, db *gorm.DB, filename string) {
	f, err := os.Open("migrationdata/" + filename + ".sql")
	assert.NilError(t, err)

	b, err := ioutil.ReadAll(f)
	assert.NilError(t, err)

	err = db.Exec(string(b)).Error
	assert.NilError(t, err)
}

func setupWithNoMigrations(t *testing.T, f func(db *gorm.DB)) gorm.Dialector {
	dir := t.TempDir()
	driver, err := NewSQLiteDriver(filepath.Join(dir, "sqlite3.db"))
	assert.NilError(t, err)

	db, err := newRawDB(driver)
	assert.NilError(t, err)

	f(db)

	patch.ModelsSymmetricKey(t)
	logging.PatchLogger(t, zerolog.NewTestWriter(t))

	return driver
}

func TestMigration_DropCertificateTables(t *testing.T) {
	driver := setupWithNoMigrations(t, func(db *gorm.DB) {
		loadSQL(t, db, "202206161733")
	})

	db, err := NewDB(driver, nil)
	assert.NilError(t, err)

	assert.Assert(t, !tableExists(t, db, "trusted_certificates"))
	assert.Assert(t, !tableExists(t, db, "root_certificates"))
}

func tableExists(t *testing.T, db *gorm.DB, name string) bool {
	t.Helper()
	var count int
	err := db.Raw("SELECT count(*) FROM sqlite_master WHERE type='table' AND name=?", name).Row().Scan(&count)
	assert.NilError(t, err)
	return count > 0
}

func TestMigration_AddKindToProvider(t *testing.T) {
	for _, driver := range dbDrivers(t) {
		t.Run(driver.Name(), func(t *testing.T) {
			db, err := newRawDB(driver)
			assert.NilError(t, err)

			loadSQL(t, db, "202206151027-"+driver.Name())

			db, err = NewDB(driver, nil)
			assert.NilError(t, err)

			var providers []models.Provider
			err = db.Omit("client_secret").Find(&providers).Error
			assert.NilError(t, err)
			expected := []models.Provider{
				{Name: "infra", Kind: models.ProviderKindInfra},
				{Name: "okta", Kind: models.ProviderKindOkta, URL: "dev.okta.com"},
			}
			assert.DeepEqual(t, providers, expected, cmpProviderShallow)
		})
	}
}

// this test does an external call to example.okta.com, if it fails check your network connection
func TestMigration_AddAuthURLAndScopesToProvider(t *testing.T) {
	for _, driver := range dbDrivers(t) {
		t.Run(driver.Name(), func(t *testing.T) {
			db, err := newRawDB(driver)
			assert.NilError(t, err)

			loadSQL(t, db, "202206281027-"+driver.Name())

			db, err = NewDB(driver, nil)
			assert.NilError(t, err)

			var providers []models.Provider
			err = db.Omit("client_secret").Find(&providers).Error
			assert.NilError(t, err)

			assert.Equal(t, len(providers), 2)
			authUrls := make(map[string]string)
			scopes := make(map[string][]string)
			for _, p := range providers {
				authUrls[p.Name] = p.AuthURL
				scopes[p.Name] = p.Scopes
			}
			assert.Equal(t, authUrls["infra"], "")
			assert.Equal(t, len(scopes["infra"]), 0)
			assert.Equal(t, authUrls["okta"], "https://example.okta.com/oauth2/v1/authorize")
			assert.Assert(t, slices.Equal(scopes["okta"], []string{"openid", "email", "offline_access", "groups"}))
		})
	}
}

func TestMigration_SetDestinationLastSeenAt(t *testing.T) {
	for _, driver := range dbDrivers(t) {
		t.Run(driver.Name(), func(t *testing.T) {
			db, err := newRawDB(driver)
			assert.NilError(t, err)

			loadSQL(t, db, "202207041724-"+driver.Name())

			db, err = NewDB(driver, nil)
			assert.NilError(t, err)

			var destinations []models.Destination
			err = db.Find(&destinations).Error
			assert.NilError(t, err)

			for _, destination := range destinations {
				assert.Equal(t, destination.LastSeenAt, destination.UpdatedAt)
			}
		})
	}
}

func TestMigration_RemoveDeletedProviderUsers(t *testing.T) {
	for _, driver := range dbDrivers(t) {
		t.Run(driver.Name(), func(t *testing.T) {
			db, err := newRawDB(driver)
			assert.NilError(t, err)

			loadSQL(t, db, "202207270000-"+driver.Name())

			db, err = NewDB(driver, nil)
			assert.NilError(t, err)

			// there should only be one provider user from the infra provider
			// the other user has a deleted_at time and was cleared
			type providerUserDetails struct {
				Email      string
				ProviderID string
			}

			var puDetails []providerUserDetails
			err = db.Raw("SELECT email, provider_id FROM provider_users").Scan(&puDetails).Error
			assert.NilError(t, err)

			assert.Equal(t, len(puDetails), 1)
			assert.Equal(t, puDetails[0].Email, "example@infrahq.com")
			assert.Equal(t, puDetails[0].ProviderID, "75225930151567361")
		})
	}
}<|MERGE_RESOLUTION|>--- conflicted
+++ resolved
@@ -44,56 +44,6 @@
 	}
 }
 
-<<<<<<< HEAD
-// see loadSQL for setting up your own migration test
-func TestMigration_202204111503(t *testing.T) {
-	driver := setupWithNoMigrations(t, func(db *gorm.DB) {
-		loadSQL(t, db, "202204111503")
-	})
-
-	// migration runs as part of NewDB
-	db, err := NewDB(driver, nil)
-	assert.NilError(t, err)
-
-	ids, err := ListIdentities(db, &models.Pagination{}, ByName("steven@example.com"))
-	assert.NilError(t, err)
-	assert.Assert(t, len(ids) == 1)
-	// check that merged identity has unique grants
-	grants, err := ListGrants(db, &models.Pagination{}, BySubject(ids[0].PolyID()))
-	assert.NilError(t, err)
-	assert.Assert(t, len(grants) == 1)
-}
-
-func TestMigration_202204211705(t *testing.T) {
-	driver := setupWithNoMigrations(t, func(db *gorm.DB) {
-		loadSQL(t, db, "202204211705")
-	})
-
-	// migration runs as part of NewDB
-	db, err := NewDB(driver, nil)
-	assert.NilError(t, err)
-
-	// check it still works
-	settings, err := GetSettings(db)
-	assert.NilError(t, err)
-
-	assert.Assert(t, settings != nil)
-	assert.Assert(t, settings.PrivateJWK[0] == '{') // unencrypted type is json string.
-
-	// check the storage data
-	type Settings struct {
-		models.Model
-		PrivateJWK []byte
-	}
-	rawSettings := Settings{}
-	err = db.Model(rawSettings).Where("id = ?", settings.ID).First(&rawSettings).Error
-	assert.NilError(t, err)
-
-	assert.Assert(t, rawSettings.PrivateJWK[0] != '{')
-}
-
-=======
->>>>>>> 86e36026
 var cmpProviderShallow = gocmp.Comparer(func(x, y models.Provider) bool {
 	return x.Name == y.Name && x.Kind == y.Kind && x.URL == y.URL
 })
