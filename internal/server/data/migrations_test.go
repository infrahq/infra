package data

import (
	"bytes"
	"context"
	"database/sql"
	"fmt"
	"io/ioutil"
	"os"
	"os/exec"
	"path/filepath"
	"runtime"
	"testing"
	"time"

	"github.com/jackc/pgx/v4"
	"github.com/rs/zerolog"
	"gotest.tools/v3/assert"
	is "gotest.tools/v3/assert/cmp"
	"gotest.tools/v3/golden"

	"github.com/infrahq/infra/internal/logging"
	"github.com/infrahq/infra/internal/server/data/migrator"
	"github.com/infrahq/infra/internal/server/data/schema"
	"github.com/infrahq/infra/internal/server/models"
	"github.com/infrahq/infra/internal/testing/database"
	"github.com/infrahq/infra/internal/testing/patch"
	"github.com/infrahq/infra/uid"
)

func TestMigrations(t *testing.T) {
	if testing.Short() {
		t.Skip("too slow for -short run")
	}
	patch.ModelsSymmetricKey(t)
	allMigrations := migrations()

	type testCase struct {
		label    testCaseLabel
		setup    func(t *testing.T, tx WriteTxn)
		expected func(t *testing.T, tx WriteTxn)
		cleanup  func(t *testing.T, tx WriteTxn)
	}

	run := func(t *testing.T, index int, tc testCase, db *DB) {
		logging.PatchLogger(t, zerolog.NewTestWriter(t))
		if index >= len(allMigrations) {
			t.Fatalf("there are more test cases than migrations")
		}
		mgs := allMigrations[:index+1]
		currentMigration := mgs[len(mgs)-1]

		if mID := currentMigration.ID; mID != tc.label.Name {
			t.Error("the list of test cases is not in the same order as the list of migrations")
			t.Fatalf("test case %v was run with migration ID %v", tc.label.Name, mID)
		}

		if index == 0 {
			filename := fmt.Sprintf("testdata/migrations/%v-postgres.sql", tc.label.Name)
			raw, err := ioutil.ReadFile(filename)
			assert.NilError(t, err)

			_, err = db.Exec(string(raw))
			assert.NilError(t, err)
		}

		if tc.setup != nil {
			tc.setup(t, db)
		}
		if tc.cleanup != nil {
			defer tc.cleanup(t, db)
		}

		opts := migrator.Options{
			InitSchema: func(db migrator.DB) error {
				return fmt.Errorf("unexpected call to init schema")
			},
		}

		tx, err := db.Begin(context.Background(), nil)
		assert.NilError(t, err)
		defer tx.Rollback()

		m := migrator.New(tx, opts, mgs)
		err = m.Migrate()
		assert.NilError(t, err)
		assert.NilError(t, tx.Commit())

		t.Run("run again to check idempotency", func(t *testing.T) {
			tx, err := db.Begin(context.Background(), nil)
			assert.NilError(t, err)
			defer tx.Rollback()

			err = currentMigration.Migrate(tx)
			assert.NilError(t, err)
			assert.NilError(t, tx.Commit())
		})

		tx, err = db.Begin(context.Background(), nil)
		assert.NilError(t, err)
		defer tx.Rollback()
		tc.expected(t, tx)
	}

	testCases := []testCase{
		{
			label: testCaseLine("202204281130"),
			expected: func(t *testing.T, tx WriteTxn) {
				// dropped columns are tested by schema comparison
			},
		},
		{
			label: testCaseLine("202204291613"),
			expected: func(t *testing.T, db WriteTxn) {
				// dropped columns are tested by schema comparison
			},
		},
		{
			label: testCaseLine("2022-06-08T10:27-fixed"),
			expected: func(t *testing.T, db WriteTxn) {
				// dropped constraints are tested by schema comparison
			},
		},
		{
			label: testCaseLine("202206151027"),
			setup: func(t *testing.T, db WriteTxn) {
				stmt := `INSERT INTO providers(name) VALUES ('infra'), ('okta');`
				_, err := db.Exec(stmt)
				assert.NilError(t, err)
			},
			cleanup: func(t *testing.T, db WriteTxn) {
				stmt := `DELETE FROM providers`
				_, err := db.Exec(stmt)
				assert.NilError(t, err)
			},
			expected: func(t *testing.T, db WriteTxn) {
				type provider struct {
					Name string
					Kind models.ProviderKind
				}

				query := `SELECT name, kind FROM providers where deleted_at is null`
				rows, err := db.Query(query)
				assert.NilError(t, err)

				actual, err := scanRows(rows, func(p *provider) []any {
					return []any{&p.Name, &p.Kind}
				})
				assert.NilError(t, err)

				expected := []provider{
					{Name: "infra", Kind: models.ProviderKindInfra},
					{Name: "okta", Kind: models.ProviderKindOkta},
				}
				assert.DeepEqual(t, actual, expected)
			},
		},
		{
			label: testCaseLine("202206161733"),
			setup: func(t *testing.T, db WriteTxn) {
				// integrity check
				assert.Assert(t, migrator.HasTable(db, "trusted_certificates"))
				assert.Assert(t, migrator.HasTable(db, "root_certificates"))
			},
			expected: func(t *testing.T, db WriteTxn) {
				assert.Assert(t, !migrator.HasTable(db, "trusted_certificates"))
				assert.Assert(t, !migrator.HasTable(db, "root_certificates"))
			},
		},
		{
			label: testCaseLine("202206281027"),
			setup: func(t *testing.T, db WriteTxn) {
				t.Skip("this migration no longer works with transactions")
				stmt := `
INSERT INTO providers (id, created_at, updated_at, deleted_at, name, url, client_id, client_secret, kind, created_by) VALUES (67301777540980736, '2022-07-05 17:13:14.172568+00', '2022-07-05 17:13:14.172568+00', NULL, 'infra', '', '', 'AAAAEIRG2/PYF2erJG6cYHTybucGYWVzZ2NtBDjJTEEbL3Jvb3QvLmluZnJhL3NxbGl0ZTMuZGIua2V5DGt4MdtlZuxOUhZQTw', 'infra', 1);
INSERT INTO providers (id, created_at, updated_at, deleted_at, name, url, client_id, client_secret, kind, created_by) VALUES (67301777540980737, '2022-07-05 17:13:14.172568+00', '2022-07-05 17:13:14.172568+00', NULL, 'okta', 'example.okta.com', 'client-id', 'AAAAEIRG2/PYF2erJG6cYHTybucGYWVzZ2NtBDjJTEEbL3Jvb3QvLmluZnJhL3NxbGl0ZTMuZGIua2V5DGt4MdtlZuxOUhZQTw', 'okta', 1);
`
				_, err := db.Exec(stmt)
				assert.NilError(t, err)
			},
			cleanup: func(t *testing.T, db WriteTxn) {
				_, err := db.Exec(`DELETE FROM providers;`)
				assert.NilError(t, err)
			},
			expected: func(t *testing.T, db WriteTxn) {
				rows, err := db.Query(`SELECT name, auth_url, scopes FROM providers ORDER BY name`)
				assert.NilError(t, err)

				var actual []models.Provider
				for rows.Next() {
					var p models.Provider
					var authURL sql.NullString
					err := rows.Scan(&p.Name, &authURL, &p.Scopes)
					assert.NilError(t, err)
					p.AuthURL = authURL.String
					actual = append(actual, p)
				}

				expected := []models.Provider{
					{
						Name:    "infra",
						AuthURL: "",
						Scopes:  nil,
					},
					{
						Name:    "okta",
						AuthURL: "https://example.okta.com/oauth2/v1/authorize", // set from external endpoint
						Scopes:  models.CommaSeparatedStrings{"openid", "email", "offline_access", "groups"},
					},
				}
				assert.DeepEqual(t, actual, expected)
			},
		},
		{
			label: testCaseLine("202207041724"),
			setup: func(t *testing.T, db WriteTxn) {
				stmt := `
INSERT INTO destinations (id, created_at, updated_at, name, unique_id)
VALUES (12345, '2022-07-05 00:41:49.143574', '2022-07-05 01:41:49.143574Z', 'the-destination', 'unique-id');`
				_, err := db.Exec(stmt)
				assert.NilError(t, err)
			},
			cleanup: func(t *testing.T, db WriteTxn) {
				_, err := db.Exec(`DELETE FROM destinations`)
				assert.NilError(t, err)
			},
			expected: func(t *testing.T, db WriteTxn) {
				stmt := `SELECT id, name, updated_at, last_seen_at from destinations`
				rows, err := db.Query(stmt)
				assert.NilError(t, err)
				defer rows.Close()

				var actual []models.Destination
				for rows.Next() {
					var d models.Destination
					err := rows.Scan(&d.ID, &d.Name, &d.UpdatedAt, &d.LastSeenAt)
					assert.NilError(t, err)
					actual = append(actual, d)
				}

				updated := parseTime(t, "2022-07-05T01:41:49.143574Z")
				expected := []models.Destination{
					{
						Model: models.Model{
							ID:        12345,
							UpdatedAt: updated,
						},
						Name:       "the-destination",
						LastSeenAt: updated,
					},
				}
				assert.DeepEqual(t, actual, expected)
			},
		},
		{
			label: testCaseLine("202207081217"),
			setup: func(t *testing.T, db WriteTxn) {
				stmt := `
					INSERT INTO grants(id, subject, resource, privilege)
					VALUES (10100, 'i:aaa', 'infra', 'admin'),
					       (10101, 'i:aaa', 'infra', 'admin'),
					       (10102, 'i:aaa', 'other', 'admin'),
					       (10103, 'i:aaa', 'infra', 'view'),
						   (10104, 'i:aab', 'infra', 'admin');
				`
				_, err := db.Exec(stmt)
				assert.NilError(t, err)
			},
			cleanup: func(t *testing.T, db WriteTxn) {
				_, err := db.Exec(`DELETE FROM grants`)
				assert.NilError(t, err)
			},
			expected: func(t *testing.T, db WriteTxn) {
				stmt := `SELECT id, subject, resource, privilege FROM grants`
				rows, err := db.Query(stmt)
				assert.NilError(t, err)
				defer rows.Close()

				var actual []models.Grant
				for rows.Next() {
					var g models.Grant
					err := rows.Scan(&g.ID, &g.Subject, &g.Resource, &g.Privilege)
					assert.NilError(t, err)
					actual = append(actual, g)
				}

				expected := []models.Grant{
					{
						Model:     models.Model{ID: 10100},
						Subject:   "i:aaa",
						Resource:  "infra",
						Privilege: "admin",
					},
					{
						Model:     models.Model{ID: 10102},
						Subject:   "i:aaa",
						Resource:  "other",
						Privilege: "admin",
					},
					{
						Model:     models.Model{ID: 10103},
						Subject:   "i:aaa",
						Resource:  "infra",
						Privilege: "view",
					},
					{
						Model:     models.Model{ID: 10104},
						Subject:   "i:aab",
						Resource:  "infra",
						Privilege: "admin",
					},
				}
				assert.DeepEqual(t, actual, expected)
			},
		},
		{
			label: testCaseLine("202207270000"),
			setup: func(t *testing.T, db WriteTxn) {
				stmt := `
INSERT INTO provider_users (identity_id, provider_id, id, created_at, updated_at, deleted_at, email, groups, last_update, redirect_url, access_token, refresh_token, expires_at) VALUES(75225930155761664,75225930151567361,75226263837810687,'2022-07-27 14:02:18.934641547+00:00','2022-07-27 14:02:19.547474589+00:00',NULL,'example@infrahq.com','','2022-07-27 14:02:19.54741888+00:00','http://localhost:8301','aaa','bbb','2022-07-27 15:02:18.420551838+00:00');
INSERT INTO provider_users (identity_id, provider_id, id, created_at, updated_at, deleted_at, email, groups, last_update, redirect_url, access_token, refresh_token, expires_at) VALUES(75225930155761664,75225930151567360,75226263837810688,'2022-07-27 14:02:18.934641547+00:00','2022-07-27 14:02:19.547474589+00:00','2022-07-27 14:00:59.448457344+00:00','example@infrahq.com','','2022-07-27 14:02:19.54741888+00:00','http://localhost:8301','aaa','bbb','2022-07-27 15:02:18.420551838+00:00');
`
				_, err := db.Exec(stmt)
				assert.NilError(t, err)
			},
			cleanup: func(t *testing.T, db WriteTxn) {
				_, err := db.Exec(`DELETE FROM provider_users;`)
				assert.NilError(t, err)
			},
			expected: func(t *testing.T, db WriteTxn) {
				// there should only be one provider user from the infra provider
				// the other user has a deleted_at time and was cleared
				type providerUserDetails struct {
					Email      string
					ProviderID string
				}

				var puDetails []providerUserDetails
				rows, err := db.Query("SELECT email, provider_id FROM provider_users")
				assert.NilError(t, err)

				for rows.Next() {
					var u providerUserDetails
					assert.NilError(t, rows.Scan(&u.Email, &u.ProviderID))
					puDetails = append(puDetails, u)
				}
				assert.NilError(t, rows.Close())

				assert.Equal(t, len(puDetails), 1)
				assert.Equal(t, puDetails[0].Email, "example@infrahq.com")
				assert.Equal(t, puDetails[0].ProviderID, "75225930151567361")
			},
		},
		{
			label: testCaseLine("2022-07-28T12:46"),
			setup: func(t *testing.T, db WriteTxn) {
				stmt := `
				INSERT INTO identities (id, name, deleted_at) VALUES (100, 'deleted@test.com', '2022-07-27 14:02:18.934641547+00:00'), (101, 'user@test.com', NULL);
				INSERT INTO groups (id, name) VALUES (102, 'Test');
				INSERT INTO identities_groups (identity_id, group_id) VALUES (100, 102), (101, 102);`

				_, err := db.Exec(stmt)
				assert.NilError(t, err)
			},
			expected: func(t *testing.T, db WriteTxn) {
				type IdentityGroup struct {
					IdentityID uid.ID
					GroupID    uid.ID
				}
				var relations []IdentityGroup
				rows, err := db.Query("SELECT identity_id, group_id FROM identities_groups")
				assert.NilError(t, err)
				defer rows.Close()

				for rows.Next() {
					var relation IdentityGroup
					err := rows.Scan(&relation.IdentityID, &relation.GroupID)
					assert.NilError(t, err)
					relations = append(relations, relation)
				}

				assert.Equal(t, len(relations), 1)
				assert.DeepEqual(t, relations[0], IdentityGroup{IdentityID: 101, GroupID: 102})
			},
			cleanup: func(t *testing.T, db WriteTxn) {
				_, err := db.Exec(`DELETE FROM identities_groups;`)
				assert.NilError(t, err)
				_, err = db.Exec(`DELETE FROM identities;`)
				assert.NilError(t, err)
				_, err = db.Exec(`DELETE FROM groups;`)
				assert.NilError(t, err)
			},
		},
		{
			label: testCaseLine("2022-07-21T18:28"),
			setup: func(t *testing.T, db WriteTxn) {
				_, err := db.Exec(`INSERT INTO settings(id, created_at) VALUES(1, ?);`, time.Now())
				assert.NilError(t, err)
			},
			cleanup: func(t *testing.T, db WriteTxn) {
				_, err := db.Exec(`DELETE FROM settings WHERE id=1;`)
				assert.NilError(t, err)
			},
			expected: func(t *testing.T, db WriteTxn) {
				row := db.QueryRow(`
					SELECT lowercase_min, uppercase_min, number_min, symbol_min, length_min
					FROM settings
					LIMIT 1
				`)

				var settings models.Settings
				err := row.Scan(
					&settings.LowercaseMin,
					&settings.UppercaseMin,
					&settings.NumberMin,
					&settings.SymbolMin,
					&settings.LengthMin,
				)
				assert.NilError(t, err)
				expected := models.Settings{LengthMin: 8}
				assert.DeepEqual(t, settings, expected)
			},
		},
		{
			label: testCaseLine("2022-07-27T15:54"),
			expected: func(t *testing.T, db WriteTxn) {
				// column changes are tested with schema comparison
			},
		},
		{
			label: testCaseLine("2022-08-04T17:72"),
			expected: func(t *testing.T, db WriteTxn) {
				// schema changes are tested with schema comparison
			},
		},
		{
			label: testCaseLine("2022-08-10T13:35"),
			setup: func(t *testing.T, db WriteTxn) {
				stmt := `
INSERT INTO providers(id, name) VALUES (12345, 'okta');
`
				_, err := db.Exec(stmt)
				assert.NilError(t, err)
			},
			cleanup: func(t *testing.T, db WriteTxn) {
				stmt := `DELETE FROM providers WHERE id=12345;`
				_, err := db.Exec(stmt)
				assert.NilError(t, err)
			},
			expected: func(t *testing.T, db WriteTxn) {
				stmt := `SELECT id, name, created_at, updated_at FROM organizations`
				rows, err := db.Query(stmt)
				assert.NilError(t, err)

				orgs, err := scanRows(rows, func(org *models.Organization) []any {
					return []any{&org.ID, &org.Name, &org.CreatedAt, &org.UpdatedAt}
				})
				assert.NilError(t, err)

				now := time.Now()
				expected := []models.Organization{
					{
						Model: models.Model{
							ID:        99,
							CreatedAt: now,
							UpdatedAt: now,
						},
						Name: "Default",
					},
				}
				assert.DeepEqual(t, orgs, expected, cmpModel)
				org := orgs[0]

				stmt = `SELECT id, organization_id FROM providers;`
				p := &models.Provider{}
				err = db.QueryRow(stmt).Scan(&p.ID, &p.OrganizationID)
				assert.NilError(t, err)

				expectedProvider := &models.Provider{
					Model:              models.Model{ID: 12345},
					OrganizationMember: models.OrganizationMember{OrganizationID: org.ID},
				}
				assert.DeepEqual(t, p, expectedProvider)

				stmt = `SELECT id, organization_id FROM settings;`
				s := &models.Settings{}
				err = db.QueryRow(stmt).Scan(&s.ID, &s.OrganizationID)
				assert.NilError(t, err)

				expectedSettings := &models.Settings{
					Model:              models.Model{ID: 555111},
					OrganizationMember: models.OrganizationMember{OrganizationID: org.ID},
				}
				assert.DeepEqual(t, s, expectedSettings)
			},
		},
		{
			label: testCaseLine("2022-08-11T11:52"),
			expected: func(t *testing.T, db WriteTxn) {
				// schema changes are tested with schema comparison
			},
		},
		{
			label: testCaseLine("2022-08-12T11:05"),
			expected: func(t *testing.T, tx WriteTxn) {
				// dropped indexes are tested by schema comparison
			},
		},
		{
			label: testCaseLine("2022-08-22T14:58:00Z"),
			expected: func(t *testing.T, tx WriteTxn) {
				// tested elsewhere
			},
		},
		{
			label: testCaseLine("2022-08-30T11:45"),
			setup: func(t *testing.T, db WriteTxn) {
				var originalOrgID uid.ID
				err := db.QueryRow(`SELECT id from organizations where name='Default'`).Scan(&originalOrgID)
				assert.NilError(t, err)

				stmt := ` INSERT INTO providers(id, name, organization_id) VALUES (12345, 'okta', ?)`
				_, err = db.Exec(stmt, originalOrgID)
				assert.NilError(t, err)
			},
			cleanup: func(t *testing.T, db WriteTxn) {
				stmt := `DELETE FROM providers WHERE id=12345;`
				_, err := db.Exec(stmt)
				assert.NilError(t, err)
			},
			expected: func(t *testing.T, tx WriteTxn) {
				stmt := `SELECT id, name, domain FROM organizations`
				org := &models.Organization{}
				err := tx.QueryRow(stmt).Scan(&org.ID, &org.Name, (*optionalString)(&org.Domain))
				assert.NilError(t, err)

				expected := &models.Organization{
					Model:  models.Model{ID: defaultOrganizationID},
					Domain: "",
					Name:   "Default",
				}
				assert.DeepEqual(t, org, expected)

				stmt = `SELECT id, organization_id FROM providers;`
				p := &models.Provider{}
				err = tx.QueryRow(stmt).Scan(&p.ID, &p.OrganizationID)
				assert.NilError(t, err)

				expectedProvider := &models.Provider{
					Model:              models.Model{ID: 12345},
					OrganizationMember: models.OrganizationMember{OrganizationID: org.ID},
				}
				assert.DeepEqual(t, p, expectedProvider)

				stmt = `SELECT id, organization_id FROM settings;`
				s := &models.Settings{}
				err = tx.QueryRow(stmt).Scan(&s.ID, &s.OrganizationID)
				assert.NilError(t, err)

				expectedSettings := &models.Settings{
					Model:              models.Model{ID: 555111},
					OrganizationMember: models.OrganizationMember{OrganizationID: org.ID},
				}
				assert.DeepEqual(t, s, expectedSettings)
			},
		},
		{
			label: testCaseLine("2022-09-01T15:00"),
			setup: func(t *testing.T, db WriteTxn) {
				var originalOrgID uid.ID
				err := db.QueryRow(`SELECT id from organizations where name='Default'`).Scan(&originalOrgID)
				assert.NilError(t, err)

				stmt := ` INSERT INTO identities(id, name, organization_id) VALUES (12345, 'migration1@example.com', ?)`
				_, err = db.Exec(stmt, originalOrgID)
				assert.NilError(t, err)
			},
			expected: func(t *testing.T, db WriteTxn) {
				stmt := `SELECT verification_token, verified FROM identities where id = ?`
				user := &models.Identity{}
				err := db.QueryRow(stmt, 12345).Scan(&user.VerificationToken, &user.Verified)
				assert.NilError(t, err)

				assert.Assert(t, !user.Verified)
				assert.Assert(t, len(user.VerificationToken) == 10)
			},
			cleanup: func(t *testing.T, db WriteTxn) {
				stmt := `DELETE FROM identities WHERE id=12345;`
				_, err := db.Exec(stmt)
				assert.NilError(t, err)
			},
		},
		{
			label: testCaseLine("2022-09-22T11:00"),
			setup: func(t *testing.T, tx WriteTxn) {
				orgA := uid.ID(1000)
				orgB := uid.ID(2000)

				groupA := models.Group{
					Model: models.Model{
						ID: 1001,
					},
					OrganizationMember: models.OrganizationMember{
						OrganizationID: orgA,
					},
					Name: "group A",
				}

				groupB := models.Group{
					Model: models.Model{
						ID: 1002,
					},
					OrganizationMember: models.OrganizationMember{
						OrganizationID: orgB,
					},
					Name: "group B",
				}

				identityA := models.Identity{
					Model: models.Model{
						ID: 1003,
					},
					OrganizationMember: models.OrganizationMember{
						OrganizationID: orgA,
					},
					Name: "identity A",
				}

				identityB := models.Identity{
					Model: models.Model{
						ID: 1004,
					},
					OrganizationMember: models.OrganizationMember{
						OrganizationID: orgB,
					},
					Name: "identity B",
				}

				stmt := `INSERT INTO groups(id, name, organization_id) VALUES (?, ?, ?)`
				_, err := tx.Exec(stmt, groupA.ID, groupA.Name, groupA.OrganizationID)
				assert.NilError(t, err)
				_, err = tx.Exec(stmt, groupB.ID, groupB.Name, groupB.OrganizationID)
				assert.NilError(t, err)

				stmt = `INSERT INTO identities(id, name, organization_id) VALUES (?, ?, ?)`
				_, err = tx.Exec(stmt, identityA.ID, identityA.Name, identityA.OrganizationID)
				assert.NilError(t, err)
				_, err = tx.Exec(stmt, identityB.ID, identityB.Name, identityB.OrganizationID)
				assert.NilError(t, err)

				stmt = `INSERT INTO identities_groups(identity_id, group_id) VALUES (?, ?)`
				_, err = tx.Exec(stmt, identityA.ID, groupA.ID)
				assert.NilError(t, err)
				_, err = tx.Exec(stmt, identityB.ID, groupB.ID)
				assert.NilError(t, err)
				_, err = tx.Exec(stmt, identityB.ID, groupA.ID)
				assert.NilError(t, err)
			},
			cleanup: func(t *testing.T, tx WriteTxn) {
				stmt := `
					DELETE FROM groups;
					DELETE FROM identities;
					DELETE from identities_groups;
				`
				_, err := tx.Exec(stmt)
				assert.NilError(t, err)
			},
			expected: func(t *testing.T, tx WriteTxn) {
				type identityGroup struct {
					IdentityID uid.ID
					GroupID    uid.ID
				}
				var results []identityGroup

				stmt := `SELECT identity_id, group_id FROM identities_groups`
				rows, err := tx.Query(stmt)
				assert.NilError(t, err)
				for rows.Next() {
					var item identityGroup
					err := rows.Scan(&item.IdentityID, &item.GroupID)
					assert.NilError(t, err)

					results = append(results, item)
				}
				assert.NilError(t, rows.Close())

				for _, item := range results {
					var identityOrgID uid.ID
					err = tx.QueryRow(`SELECT organization_id FROM identities WHERE id = ?`, item.IdentityID).Scan(&identityOrgID)
					assert.NilError(t, err)

					var groupOrgID uid.ID
					err = tx.QueryRow(`SELECT organization_id FROM groups WHERE id = ?`, item.GroupID).Scan(&groupOrgID)
					assert.NilError(t, err)

					assert.Equal(t, identityOrgID, groupOrgID)
				}
			},
		},
		{
			label: testCaseLine("2022-09-22T13:00:00"),
			setup: func(t *testing.T, db WriteTxn) {
				_, err := db.Exec("INSERT INTO provider_users(provider_id, identity_id) VALUES(1001, 1002)")
				assert.NilError(t, err)
			},
			cleanup: func(t *testing.T, db WriteTxn) {
				_, err := db.Exec("DELETE FROM provider_users")
				assert.NilError(t, err)
			},
			expected: func(t *testing.T, db WriteTxn) {
				// schema changes are tested with schema comparison
			},
		},
		{
			label: testCaseLine("2022-10-04T11:44"),
			setup: func(t *testing.T, db WriteTxn) {
				_, err := db.Exec(`
					INSERT INTO destinations(id, name) VALUES
					(10009, 'with.dot.no.more'),
					(10010, 'no-dots')`)
				assert.NilError(t, err)
			},
			cleanup: func(t *testing.T, db WriteTxn) {
				_, err := db.Exec("DELETE FROM destinations")
				assert.NilError(t, err)
			},
			expected: func(t *testing.T, db WriteTxn) {
				row := db.QueryRow("SELECT name from destinations where id=?", 10009)
				var name string
				assert.NilError(t, row.Scan(&name))
				assert.Equal(t, name, "with_dot_no_more")

				row = db.QueryRow("SELECT name from destinations where id=?", 10010)
				assert.NilError(t, row.Scan(&name))
				assert.Equal(t, name, "no-dots")
			},
		},
		{
			label: testCaseLine("2022-10-05T11:12"),
			expected: func(t *testing.T, db WriteTxn) {
				// schema changes are tested with schema comparison
			},
		},
		{
			label: testCaseLine("2022-10-05T18:00:00"),
			setup: func(t *testing.T, db WriteTxn) {
				_, err := db.Exec("INSERT INTO identities(id, name, deleted_at) VALUES(1111, 'hello@example.com', ?)", time.Now())
				assert.NilError(t, err)
				_, err = db.Exec("INSERT INTO provider_users(provider_id, identity_id, email) VALUES(9999, 1111, 'hello@example.com')")
				assert.NilError(t, err)
				_, err = db.Exec("INSERT INTO provider_users(provider_id, identity_id, email) VALUES(9999, 2222, 'hello@example.com')")
				assert.NilError(t, err)
			},
			cleanup: func(t *testing.T, db WriteTxn) {
				_, err := db.Exec("DELETE FROM identities")
				assert.NilError(t, err)
				_, err = db.Exec("DELETE FROM provider_users")
				assert.NilError(t, err)
			},
			expected: func(t *testing.T, db WriteTxn) {
				var count int
				err := db.QueryRow(`SELECT count(*) from provider_users where identity_id = 1111`).Scan(&count)
				assert.NilError(t, err)
				assert.Equal(t, count, 0)
			},
		},
		{
			label: testCaseLine("2022-09-28T13:00"),
			expected: func(t *testing.T, db WriteTxn) {
				// schema changes are tested with schema comparison
			},
		},
		{
			label: testCaseLine("2022-10-17T18:00"),
			expected: func(t *testing.T, db WriteTxn) {
				// schema changes are tested with schema comparison
			},
		},
		{
			label: testCaseLine("2022-10-17T12:40"),
			setup: func(t *testing.T, tx WriteTxn) {
				stmt := `
					INSERT into grants(id, subject, resource, organization_id)
					VALUES (1001, 'i:abcd', 'any', ?)`
				_, err := tx.Exec(stmt, defaultOrganizationID)
				assert.NilError(t, err)
			},
			cleanup: func(t *testing.T, tx WriteTxn) {
				_, err := tx.Exec(`DELETE FROM grants`)
				assert.NilError(t, err)
			},
			expected: func(t *testing.T, tx WriteTxn) {
				var updateIndex int64
				err := tx.QueryRow(`SELECT update_index FROM grants`).Scan(&updateIndex)
				assert.NilError(t, err)
				assert.Equal(t, updateIndex, int64(2))
			},
		},
		{
			label: testCaseLine(addDeviceFlowAuthRequestTable().ID),
			expected: func(t *testing.T, db WriteTxn) {
				// schema changes are tested with schema comparison
			},
		},
		{
			label: testCaseLine(modifyDeviceFlowAuthRequestDropApproved().ID),
			expected: func(t *testing.T, db WriteTxn) {
				// schema changes are tested with schema comparison
			},
		},
		{
			label: testCaseLine(addExpiresAtIndices().ID),
			expected: func(t *testing.T, db WriteTxn) {
				// schema changes are tested with schema comparison
			},
		},
		{
			label: testCaseLine("2022-11-07T14:00"),
			setup: func(t *testing.T, tx WriteTxn) {
				stmt := `INSERT INTO destinations(id, name) VALUES(12345, 'some')`
				_, err := tx.Exec(stmt)
				assert.NilError(t, err)
			},
			cleanup: func(t *testing.T, tx WriteTxn) {
				_, err := tx.Exec(`DELETE FROM destinations`)
				assert.NilError(t, err)
			},
			expected: func(t *testing.T, tx WriteTxn) {
				var dest destinationsTable

				err := tx.QueryRow(`SELECT id, kind FROM destinations`).Scan(&dest.ID, &dest.Kind)
				assert.NilError(t, err)
				expected := destinationsTable{
					Model: models.Model{ID: 12345},
					Kind:  models.DestinationKind("kubernetes"),
				}
				assert.DeepEqual(t, expected, dest)
			},
		},
		{
			label: testCaseLine("2022-11-03T13:00"),
			expected: func(t *testing.T, db WriteTxn) {
				// schema changes are tested with schema comparison
			},
		},
		{
			label: testCaseLine("2022-11-10T17:30"),
			expected: func(t *testing.T, tx WriteTxn) {
				var orgID uid.ID
				err := tx.QueryRow(`SELECT ID FROM organizations WHERE id = ?`, defaultOrganizationID).Scan(&orgID)
				assert.NilError(t, err)
			},
		},
		{
			label: testCaseLine("2022-11-15T10:00"),
			expected: func(t *testing.T, tx WriteTxn) {
				_, err := tx.Exec(`INSERT INTO access_keys(id, issued_for, name) VALUES(10000, 12345, 'foo')`)
				assert.NilError(t, err)
				_, err = tx.Exec(`INSERT INTO access_keys(id, issued_for, name) VALUES(10001, 12346, 'foo')`)
				assert.NilError(t, err)
			},
			cleanup: func(t *testing.T, tx WriteTxn) {
				_, err := tx.Exec(`DELETE FROM access_keys WHERE id IN (10000, 10001)`)
				assert.NilError(t, err)
			},
		},
		{
			label: testCaseLine("2022-11-21T11:00"),
			expected: func(t *testing.T, db WriteTxn) {
				// schema changes are tested with schema comparison
			},
		},
		{
			label: testCaseLine(updateAccessKeysTimeoutColumn().ID),
			expected: func(t *testing.T, db WriteTxn) {
				// schema changes are tested with schema comparison
			},
		},
		{
			label: testCaseLine("2022-10-26T18:00"),
			expected: func(t *testing.T, tx WriteTxn) {
				// schema changes are tested with schema comparison
			},
		},
		{
			label: testCaseLine("2022-11-17T14:00"),
			setup: func(t *testing.T, tx WriteTxn) {
				stmt := `
					INSERT INTO identities(id, created_at, updated_at, created_by, last_seen_at, name, organization_id)
					VALUES (?, ?, ?, ?, ?, ?, 22)`
				_, err := tx.Exec(stmt, 10222, time.Now(), time.Now(), 77, time.Now(), "susu@example.com")
				assert.NilError(t, err)
			},
			cleanup: func(t *testing.T, tx WriteTxn) {
				_, err := tx.Exec(`DELETE from identities`)
				assert.NilError(t, err)
			},
			expected: func(t *testing.T, tx WriteTxn) {
				txn, ok := tx.(*Transaction)
				assert.Assert(t, ok, "wrong type %T", tx)

				user, err := GetIdentity(txn.WithOrgID(22), GetIdentityOptions{ByID: 10222})
				assert.NilError(t, err)
				assert.Equal(t, user.SSHLoginName, "susu")
				assert.Equal(t, user.OrganizationID, uid.ID(22))
			},
		},
		{
			label: testCaseLine(makeIdxEmailsProvidersUnique().ID),
			expected: func(t *testing.T, db WriteTxn) {
				// schema changes are tested with schema comparison
			},
		},
		{
<<<<<<< HEAD
			label: testCaseLine(addDestinationCredentials().ID),
=======
			label: testCaseLine(deviceFlowAuthRequestsAddUserIDProviderID().ID),
>>>>>>> afdf7fd4
			expected: func(t *testing.T, db WriteTxn) {
				// schema changes are tested with schema comparison
			},
		},
	}

	ids := make(map[string]struct{}, len(testCases))
	for _, tc := range testCases {
		ids[tc.label.Name] = struct{}{}
	}
	// all migrations should be covered by a test
	for _, m := range allMigrations {
		if _, exists := ids[m.ID]; !exists {
			t.Fatalf("migration ID %v is missing test coverage! Add a test case to this test.", m.ID)
		}
	}

	var initialSchema string
	runStep(t, "initial schema", func(t *testing.T) {
		rawDB, err := newRawDB(NewDBOptions{DSN: database.PostgresDriver(t, "").DSN})
		assert.NilError(t, err)

		db := &DB{DB: rawDB}
		opts := migrator.Options{InitSchema: initializeSchema}
		m := migrator.New(db, opts, nil)
		assert.NilError(t, m.Migrate())

		initialSchema = dumpSchema(t, os.Getenv("POSTGRESQL_CONNECTION"), "--schema-only")

		_, err = db.Exec("DROP SCHEMA IF EXISTS testing CASCADE")
		assert.NilError(t, err)
	})

	migratedDBDSN := database.PostgresDriver(t, "").DSN
	rawDB, err := newRawDB(NewDBOptions{DSN: migratedDBDSN})
	assert.NilError(t, err)
	db := &DB{DB: rawDB}
	for i, tc := range testCases {
		runStep(t, tc.label.Name, func(t *testing.T) {
			fmt.Printf("    %v: test case %v\n", tc.label.Line, tc.label.Name)
			run(t, i, tc, db)
		})
	}

	runStep(t, "compare initial schema to migrated schema", func(t *testing.T) {
		migratedSchema := dumpSchema(t, os.Getenv("POSTGRESQL_CONNECTION"), "--schema-only")

		if golden.FlagUpdate() {
			writeSchema(t, migratedSchema)
			return
		}
		if !assert.Check(t, is.Equal(initialSchema, migratedSchema)) {
			t.Log(`
The migrated schema does not match the initial schema in ./schema.sql.

If you just added a new migration, run the tests again with -update to apply the
changes to schema.sql:

    go test -run TestMigrations ./internal/server/data -update

If you changed schema.sql, add the missing migration to the migrations() function
in ./migrations.go, add a test case to this test, and run the tests again.
`)
		}
	})

	runStep(t, "setup a new DB with the migrated database", func(t *testing.T) {
		models.SkipSymmetricKey = true
		t.Cleanup(func() {
			models.SkipSymmetricKey = false
		})
		_, err := NewDB(NewDBOptions{DSN: migratedDBDSN})
		assert.NilError(t, err)
	})

	runStep(t, "check test case cleanup", func(t *testing.T) {
		// delete the default org, that we expect to exist.
		_, err := db.Exec(` DELETE FROM organizations where id = ?`, defaultOrganizationID)
		assert.NilError(t, err)
		_, err = db.Exec(`DELETE FROM settings where organization_id = ?`, defaultOrganizationID)
		assert.NilError(t, err)

		data := dumpSchema(t, os.Getenv("POSTGRESQL_CONNECTION"),
			"--section=data",
			"--exclude-table=testing.migrations",
			"--inserts",
			"--no-comments")
		stmts, err := schema.TrimComments(data)
		assert.NilError(t, err)

		if !assert.Check(t, is.Equal(stmts, "")) {
			t.Log(`
Stale data was left over from a migration test case. Make sure the cleanup
function in the test case removes all rows that are added by the setup function
and the migration.`)
		}
	})
}

func parseTime(t *testing.T, s string) time.Time {
	t.Helper()
	v, err := time.Parse(time.RFC3339Nano, s)
	assert.NilError(t, err)
	return v
}

func runStep(t *testing.T, name string, fn func(t *testing.T)) {
	if !t.Run(name, fn) {
		t.FailNow()
	}
}

// testCaseLine is motivated by this Go proposal https://github.com/golang/go/issues/52751.
// That issue has additional context about the problem this solves.
func testCaseLine(name string) testCaseLabel {
	_, file, line, ok := runtime.Caller(1)
	if !ok {
		return testCaseLabel{Name: name, Line: "unknown"}
	}
	return testCaseLabel{
		Name: name,
		Line: fmt.Sprintf("%v:%v", filepath.Base(file), line),
	}
}

type testCaseLabel struct {
	Name string
	Line string
}

var isEnvironmentCI = os.Getenv("CI") != ""

func dumpSchema(t *testing.T, conn string, args ...string) string {
	t.Helper()
	if _, err := exec.LookPath("pg_dump"); err != nil {
		msg := "pg_dump is required to run this test. Install pg_dump or set $PATH to include it."
		if isEnvironmentCI {
			t.Fatalf(msg)
		}
		t.Skip(msg)
	}

	conf, err := pgx.ParseConfig(conn)
	assert.NilError(t, err, "failed to parse connection string")

	envs := os.Environ()
	addEnv := func(v string) {
		envs = append(envs, v)
	}

	if conf.Host != "" {
		addEnv("PGHOST=" + conf.Host)
	}
	if conf.Port != 0 {
		addEnv(fmt.Sprintf("PGPORT=%d", conf.Port))
	}
	if conf.User != "" {
		addEnv("PGUSER=" + conf.User)
	}
	if conf.Database != "" {
		addEnv("PGDATABASE=" + conf.Database)
	}
	if conf.Password != "" {
		addEnv("PGPASSWORD=" + conf.Password)
	}

	out := new(bytes.Buffer)
	// https://www.postgresql.org/docs/current/app-pgdump.html
	args = append(args, "--no-owner", "--no-tablespaces", "--schema=testing")
	cmd := exec.Command("pg_dump", args...)
	cmd.Env = envs
	cmd.Stdout = out
	cmd.Stderr = os.Stderr

	assert.NilError(t, cmd.Run())
	return out.String()
}

func writeSchema(t *testing.T, raw string) {
	stmts, err := schema.ParseSchema(raw)
	assert.NilError(t, err)

	var out bytes.Buffer
	out.WriteString(`-- SQL generated by TestMigrations DO NOT EDIT.
-- Instead of editing this file, add a migration to ./migrations.go and run:
--
--     go test -run TestMigrations ./internal/server/data -update
--
`)
	for _, stmt := range stmts {
		if stmt.TableName == "migrations" {
			continue
		}
		out.WriteString(stmt.Value)
	}

	t.Log("Writing new schema to schema.sql. Check 'git diff' for changes!")
	// nolint:gosec
	err = os.WriteFile("schema.sql", out.Bytes(), 0o644)
	assert.NilError(t, err)
}<|MERGE_RESOLUTION|>--- conflicted
+++ resolved
@@ -912,11 +912,14 @@
 			},
 		},
 		{
-<<<<<<< HEAD
+		{
 			label: testCaseLine(addDestinationCredentials().ID),
-=======
+			expected: func(t *testing.T, db WriteTxn) {
+				// schema changes are tested with schema comparison
+			},
+		},
+		{
 			label: testCaseLine(deviceFlowAuthRequestsAddUserIDProviderID().ID),
->>>>>>> afdf7fd4
 			expected: func(t *testing.T, db WriteTxn) {
 				// schema changes are tested with schema comparison
 			},
