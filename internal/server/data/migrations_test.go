--- conflicted
+++ resolved
@@ -21,49 +21,12 @@
 	"github.com/infrahq/infra/uid"
 )
 
-<<<<<<< HEAD
-// see loadSQL for setting up your own migration test
-func TestMigration_202204111503(t *testing.T) {
-	driver := setupWithNoMigrations(t, func(db *gorm.DB) {
-		loadSQL(t, db, "202204111503")
-	})
-
-	// migration runs as part of NewDB
-	db, err := NewDB(driver, nil)
-	assert.NilError(t, err)
-
-	ids, err := ListIdentities(db, nil, ByName("steven@example.com"))
-	assert.NilError(t, err)
-	assert.Assert(t, len(ids) == 1)
-	// check that merged identity has unique grants
-	grants, err := ListGrants(db, nil, BySubject(ids[0].PolyID()))
-	assert.NilError(t, err)
-	assert.Assert(t, len(grants) == 1)
-}
-
-func TestMigration_202204211705(t *testing.T) {
-	driver := setupWithNoMigrations(t, func(db *gorm.DB) {
-		loadSQL(t, db, "202204211705")
-	})
-
-	// migration runs as part of NewDB
-	db, err := NewDB(driver, nil)
-	assert.NilError(t, err)
-
-	// check it still works
-	settings, err := GetSettings(db)
-	assert.NilError(t, err)
-
-	assert.Assert(t, settings != nil)
-	assert.Assert(t, settings.PrivateJWK[0] == '{') // unencrypted type is json string.
-=======
 func TestMigrations(t *testing.T) {
 	if testing.Short() {
 		t.Skip("too slow for -short run")
 	}
 	patch.ModelsSymmetricKey(t)
 	allMigrations := migrations()
->>>>>>> 7667dd77
 
 	type testCase struct {
 		label    testCaseLabel
@@ -390,6 +353,18 @@
 				assert.NilError(t, db.Exec(`DELETE FROM groups;`).Error)
 			},
 		},
+		{
+			label: testCaseLine("202207271554"),
+			expected: func(t *testing.T, db *gorm.DB) {
+				// TODO:
+			},
+		},
+		{
+			label: testCaseLine("202208041772"),
+			expected: func(t *testing.T, db *gorm.DB) {
+				// TODO:
+			},
+		},
 	}
 
 	ids := make(map[string]struct{}, len(testCases))
@@ -452,49 +427,5 @@
 	if err != nil {
 		t.Logf("table exists error: %v", err)
 	}
-<<<<<<< HEAD
-}
-
-func TestMigration_SettingsPopulatePasswordDefaults(t *testing.T) {
-	for _, driver := range dbDrivers(t) {
-		t.Run(driver.Name(), func(t *testing.T) {
-			db, err := newRawDB(driver)
-			assert.NilError(t, err)
-
-			patch.ModelsSymmetricKey(t)
-			logging.PatchLogger(t, zerolog.NewTestWriter(t))
-
-			loadSQL(t, db, "202207120000-"+driver.Name())
-
-			db, err = NewDB(driver, nil)
-			assert.NilError(t, err)
-
-			var settings models.Settings
-			err = db.Omit("private_jwk").First(&settings).Error
-			assert.NilError(t, err)
-
-			assert.Equal(t, settings.LowercaseMin, 0)
-			assert.Equal(t, settings.UppercaseMin, 0)
-			assert.Equal(t, settings.NumberMin, 0)
-			assert.Equal(t, settings.SymbolMin, 0)
-			assert.Equal(t, settings.LengthMin, 8)
-		})
-	}
-}
-
-func TestMigration_AddOrganizations(t *testing.T) {
-	for _, driver := range dbDrivers(t) {
-		t.Run(driver.Name(), func(t *testing.T) {
-			db, err := newRawDB(driver)
-			assert.NilError(t, err)
-
-			loadSQL(t, db, "202207041724-"+driver.Name())
-
-			_, err = NewDB(driver, nil)
-			assert.NilError(t, err)
-		})
-	}
-=======
 	return err == nil
->>>>>>> 7667dd77
 }