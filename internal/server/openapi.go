--- conflicted
+++ resolved
@@ -130,32 +130,18 @@
 		Properties: openapi3.Schemas{},
 	}
 
-<<<<<<< HEAD
-		for i := 0; i < rst.NumField(); i++ {
-			f := rst.Field(i)
-
-			if f.Tag.Get("json") == "-" {
-				continue
-			}
-
-			if f.Type.Kind() == reflect.Struct && f.Anonymous {
-				for j := 0; j < f.Type.NumField(); j++ {
-					af := f.Type.Field(j)
-					schema.Properties[getFieldName(af, f.Type)] = buildProperty(af, af.Type, f.Type, schema)
-				}
-				continue
-			}
-			schema.Properties[getFieldName(f, rst)] = buildProperty(f, f.Type, rst, schema)
-		}
-=======
 	// Reformat the name of generic types
 	name := strings.ReplaceAll(rst.Name(), rst.PkgPath()+".", "")
 	name = strings.ReplaceAll(name, "[", "_")
 	name = strings.ReplaceAll(name, "]", "")
->>>>>>> 01adaa78
 
 	for i := 0; i < rst.NumField(); i++ {
 		f := rst.Field(i)
+
+		if f.Tag.Get("json") == "-" {
+			continue
+		}
+
 		if f.Type.Kind() == reflect.Struct && f.Anonymous {
 			for j := 0; j < f.Type.NumField(); j++ {
 				af := f.Type.Field(j)
