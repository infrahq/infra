--- conflicted
+++ resolved
@@ -254,17 +254,9 @@
 
 			loginMethod := NewOIDCAuthentication(provider.ID, "mockOIDC.example.com/redirect", "AAA", mockOIDC)
 
-<<<<<<< HEAD
-			verifyFunc, ok := v["verify"].(func(*testing.T, *models.Identity, error))
-			assert.Assert(t, ok)
-
-			u, _, _, err := loginMethod.Authenticate(context.Background(), db)
-			verifyFunc(t, u, err)
-=======
 			u, _, _, err := loginMethod.Authenticate(context.Background(), db)
 			assert.NilError(t, err)
 			tc.expected(t, u)
->>>>>>> 7667dd77
 
 			if err == nil {
 				// make sure the associations are still set when you reload the object.
