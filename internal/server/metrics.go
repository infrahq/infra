--- conflicted
+++ resolved
@@ -27,11 +27,7 @@
 			Count int
 		}
 
-<<<<<<< HEAD
-		if err := db.Raw("SELECT COUNT(*) as count FROM identities").Scan(&results).Error; err != nil {
-=======
 		if err := db.Raw("SELECT COUNT(*) as count FROM identities WHERE deleted_at IS NULL").Scan(&results).Error; err != nil {
->>>>>>> 5c987d4b
 			logging.L.Warn().Err(err).Msg("users")
 			return []metrics.Metric{}
 		}
@@ -53,11 +49,7 @@
 			Count int
 		}
 
-<<<<<<< HEAD
-		if err := db.Raw("SELECT COUNT(*) as count FROM groups").Scan(&results).Error; err != nil {
-=======
 		if err := db.Raw("SELECT COUNT(*) as count FROM groups WHERE deleted_at IS NULL").Scan(&results).Error; err != nil {
->>>>>>> 5c987d4b
 			logging.L.Warn().Err(err).Msg("groups")
 			return []metrics.Metric{}
 		}
@@ -77,23 +69,6 @@
 	}, []string{}, func() []metrics.Metric {
 		var results []struct {
 			Count int
-<<<<<<< HEAD
-		}
-
-		if err := db.Raw("SELECT COUNT(*) as count FROM grants").Scan(&results).Error; err != nil {
-			logging.L.Warn().Err(err).Msg("grants")
-			return []metrics.Metric{}
-		}
-
-		values := make([]metrics.Metric, 0, len(results))
-		for _, result := range results {
-			values = append(values, metrics.Metric{Count: float64(result.Count), LabelValues: []string{}})
-		}
-
-		return values
-	}))
-
-=======
 		}
 
 		if err := db.Raw("SELECT COUNT(*) as count FROM grants WHERE deleted_at IS NULL").Scan(&results).Error; err != nil {
@@ -109,7 +84,6 @@
 		return values
 	}))
 
->>>>>>> 5c987d4b
 	registry.MustRegister(metrics.NewCollector(prometheus.Opts{
 		Namespace: "infra",
 		Name:      "providers",
@@ -120,11 +94,7 @@
 			Count int
 		}
 
-<<<<<<< HEAD
-		if err := db.Raw("SELECT kind, COUNT(*) as count FROM providers GROUP BY kind").Scan(&results).Error; err != nil {
-=======
 		if err := db.Raw("SELECT kind, COUNT(*) as count FROM providers WHERE deleted_at IS NULL GROUP BY kind").Scan(&results).Error; err != nil {
->>>>>>> 5c987d4b
 			logging.L.Warn().Err(err).Msg("providers")
 			return []metrics.Metric{}
 		}
@@ -141,15 +111,6 @@
 		Namespace: "infra",
 		Name:      "destinations",
 		Help:      "The total number of destinations",
-<<<<<<< HEAD
-	}, []string{"version"}, func() []metrics.Metric {
-		var results []struct {
-			Version string
-			Count   int
-		}
-
-		if err := db.Raw("SELECT version, COUNT(*) as count FROM destinations GROUP BY version").Scan(&results).Error; err != nil {
-=======
 	}, []string{"version", "status"}, func() []metrics.Metric {
 		var results []struct {
 			Version   string
@@ -160,23 +121,18 @@
 		cmp := time.Now().Add(-5 * time.Minute)
 
 		if err := db.Raw("SELECT COALESCE(version, '') AS version, last_seen_at >= ? AS connected, COUNT(*) AS count FROM destinations WHERE deleted_at IS NULL GROUP BY COALESCE(version, ''), last_seen_at >= ?", cmp, cmp).Scan(&results).Error; err != nil {
->>>>>>> 5c987d4b
 			logging.L.Warn().Err(err).Msg("destinations")
 			return []metrics.Metric{}
 		}
 
 		values := make([]metrics.Metric, 0, len(results))
 		for _, result := range results {
-<<<<<<< HEAD
-			values = append(values, metrics.Metric{Count: float64(result.Count), LabelValues: []string{result.Version}})
-=======
 			status := "disconnected"
 			if result.Connected {
 				status = "connected"
 			}
 
 			values = append(values, metrics.Metric{Count: float64(result.Count), LabelValues: []string{result.Version, status}})
->>>>>>> 5c987d4b
 		}
 
 		return values
