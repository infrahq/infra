--- conflicted
+++ resolved
@@ -52,20 +52,12 @@
 	)
 
 	// This group of middleware only applies to non-ui routes
-<<<<<<< HEAD
-	apiGroup := router.Group("/", metrics.Middleware(promRegistry))
-
-	authn := apiGroup.Group("/", authenticatedMiddleware(a.server.db))
-=======
 	apiGroup := router.Group("/",
 		metrics.Middleware(promRegistry),
-		DatabaseMiddleware(a.server.db), // must be after TimeoutMiddleware to time out db queries.
-		OrganizationFromDomain(s.options.Config.OrganizationName, s.options.Config.OrganizationDomain),
+		OrganizationFromDomain(a.server.db, s.options.Config.OrganizationName, s.options.Config.OrganizationDomain),
 	)
-	apiGroup.GET("/.well-known/jwks.json", a.wellKnownJWKsHandler)
-
-	authn := apiGroup.Group("/", authenticatedMiddleware(), OrganizationRequired())
->>>>>>> 1779cffc
+
+	authn := apiGroup.Group("/", authenticatedMiddleware(a.server.db), OrganizationRequired())
 
 	get(a, authn, "/api/users", a.ListUsers)
 	post(a, authn, "/api/users", a.CreateUser)
@@ -109,12 +101,7 @@
 	authn.GET("/api/debug/pprof/*profile", pprofHandler)
 
 	// these endpoints do not require authentication
-<<<<<<< HEAD
 	noAuthn := apiGroup.Group("/", unauthenticatedMiddleware(a.server.db))
-	get(a, noAuthn, "/api/signup", a.SignupEnabled)
-=======
-	noAuthn := apiGroup.Group("/", unauthenticatedMiddleware())
->>>>>>> 1779cffc
 	post(a, noAuthn, "/api/signup", a.Signup)
 
 	post(a, noAuthn, "/api/login", a.Login)
@@ -126,7 +113,6 @@
 
 	get(a, noAuthn, "/api/version", a.Version)
 
-<<<<<<< HEAD
 	get(a, noAuthn, "/api/settings", a.GetSettings)
 	put(a, authn, "/api/settings", a.UpdateSettings)
 	add(a, noAuthn, route[api.EmptyRequest, WellKnownJWKResponse]{
@@ -137,7 +123,6 @@
 		omitFromTelemetry:   true,
 		infraHeaderOptional: true,
 	})
-=======
 	// deprecated endpoints
 	// CLI clients before v0.14.4 rely on sign-up being false to continue with login
 	type SignupEnabledResponse struct {
@@ -148,7 +133,6 @@
 			return &SignupEnabledResponse{Enabled: false}, nil
 		},
 	)
->>>>>>> 1779cffc
 
 	// registerUIRoutes must happen last because it uses catch-all middleware
 	// with no handlers. Any route added after the UI will end up using the
