--- conflicted
+++ resolved
@@ -24,7 +24,6 @@
 	"github.com/infrahq/infra/internal/cmd/types"
 	"github.com/infrahq/infra/internal/logging"
 	"github.com/infrahq/infra/internal/server/data"
-	"github.com/infrahq/infra/internal/server/models"
 )
 
 func setupServer(t *testing.T, ops ...func(*testing.T, *Options)) *Server {
@@ -50,14 +49,15 @@
 	err = s.loadConfig(s.options.Config)
 	assert.NilError(t, err)
 
-	err = data.SaveSettings(s.db, &models.Settings{})
-	assert.NilError(t, err)
-
 	// create the provider if it's missing.
 	data.InfraProvider(s.db)
 
 	data.InvalidateCache()
 	t.Cleanup(data.InvalidateCache)
+	// TODO: clean this up
+	t.Cleanup(func() {
+		defaultOrgCache = nil
+	})
 
 	return s
 }
@@ -343,13 +343,8 @@
 	org := "infrahq"
 
 	// run signup for "admin@email.com"
-<<<<<<< HEAD
 	signupReq := api.SignupRequest{Name: email, Password: passwd, Org: org}
-	err := json.NewEncoder(&buf).Encode(signupReq)
-=======
-	signupReq := api.SignupRequest{Name: email, Password: passwd}
 	err = json.NewEncoder(&buf).Encode(signupReq)
->>>>>>> 7667dd77
 	assert.NilError(t, err)
 
 	req := httptest.NewRequest(http.MethodPost, "/api/signup", &buf)
