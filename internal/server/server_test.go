--- conflicted
+++ resolved
@@ -43,14 +43,19 @@
 	s := newServer(options)
 	s.db = setupDB(t)
 
+	org := &models.Organization{Name: options.OrganizationName, Domain: options.OrganizationDomain}
+	err := data.CreateOrganization(s.db, org)
+	assert.NilError(t, err)
+	s.db.Statement.Context = context.WithValue(s.db.Statement.Context, data.OrgCtxKey{}, org)
+
 	// TODO: share more of this with Server.New
-	err := loadDefaultSecretConfig(s.secrets)
+	err = loadDefaultSecretConfig(s.secrets)
 	assert.NilError(t, err)
 
 	err = s.loadConfig(s.options.Config)
 	assert.NilError(t, err)
 
-	err = data.SaveSettings(s.db, &models.Settings{})
+	_, err = data.InitializeSettings(s.db, getDefaultOrgFromCtx(s.db))
 	assert.NilError(t, err)
 
 	// create the provider if it's missing.
@@ -334,7 +339,7 @@
 		opts.SessionExtensionDeadline = time.Minute
 	})
 	routes := s.GenerateRoutes(prometheus.NewRegistry())
-	_, err := data.InitializeSettings(s.db)
+	_, err := data.InitializeSettings(s.db, getDefaultOrgFromCtx(s.db))
 	assert.NilError(t, err)
 
 	var buf bytes.Buffer
@@ -343,13 +348,8 @@
 	org := "infrahq"
 
 	// run signup for "admin@email.com"
-<<<<<<< HEAD
-	signupReq := api.SignupRequest{Name: email, Password: passwd}
+	signupReq := api.SignupRequest{Name: email, Password: passwd, Org: org}
 	err = json.NewEncoder(&buf).Encode(signupReq)
-=======
-	signupReq := api.SignupRequest{Name: email, Password: passwd, Org: org}
-	err := json.NewEncoder(&buf).Encode(signupReq)
->>>>>>> 1779cffc
 	assert.NilError(t, err)
 
 	req := httptest.NewRequest(http.MethodPost, "/api/signup", &buf)
