--- conflicted
+++ resolved
@@ -8,17 +8,10 @@
 
 // ProviderUser is a cache of the provider's user and their groups, plus any authentication-specific information for that provider.
 type ProviderUser struct {
-<<<<<<< HEAD
-	ProviderID uid.ID `validate:"required" gorm:"primaryKey"`
-	IdentityID uid.ID `validate:"required" gorm:"primaryKey"`
-
-	Email      string `validate:"required"`
-=======
 	ProviderID uid.ID `gorm:"primaryKey"`
 	IdentityID uid.ID `gorm:"primaryKey"`
 
 	Email      string
->>>>>>> 86e36026
 	Groups     CommaSeparatedStrings
 	LastUpdate time.Time
 
