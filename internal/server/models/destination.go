package models

import (
	"time"

	"github.com/infrahq/infra/api"
)

type Destination struct {
	Model

<<<<<<< HEAD
	Name          string
	UniqueID      string `gorm:"uniqueIndex:idx_destinations_unique_id,where:deleted_at is NULL"`
=======
	Name       string
	UniqueID   string
	LastSeenAt time.Time

	Version string

>>>>>>> 1779cffc
	ConnectionURL string
	ConnectionCA  string

	LastSeenAt time.Time
	Version    string

	Resources CommaSeparatedStrings
	Roles     CommaSeparatedStrings
}

func (d *Destination) ToAPI() *api.Destination {
	connected := false
	// TODO: this should be configurable
	// https://github.com/infrahq/infra/issues/2505
	if time.Since(d.LastSeenAt) < 5*time.Minute {
		connected = true
	}

	return &api.Destination{
		ID:       d.ID,
		Created:  api.Time(d.CreatedAt),
		Updated:  api.Time(d.UpdatedAt),
		Name:     d.Name,
		UniqueID: d.UniqueID,
		Connection: api.DestinationConnection{
			URL: d.ConnectionURL,
			CA:  api.PEM(d.ConnectionCA),
		},
		Resources: d.Resources,
		Roles:     d.Roles,
		LastSeen:  api.Time(d.LastSeenAt),
		Connected: connected,
		Version:   d.Version,
	}
}<|MERGE_RESOLUTION|>--- conflicted
+++ resolved
@@ -9,17 +9,8 @@
 type Destination struct {
 	Model
 
-<<<<<<< HEAD
 	Name          string
-	UniqueID      string `gorm:"uniqueIndex:idx_destinations_unique_id,where:deleted_at is NULL"`
-=======
-	Name       string
-	UniqueID   string
-	LastSeenAt time.Time
-
-	Version string
-
->>>>>>> 1779cffc
+	UniqueID      string
 	ConnectionURL string
 	ConnectionCA  string
 
