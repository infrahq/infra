--- conflicted
+++ resolved
@@ -37,26 +37,6 @@
 	}
 }
 
-<<<<<<< HEAD
-// DatabaseMiddleware injects a `db` object into the Gin context.
-func DatabaseMiddleware(db *gorm.DB) gin.HandlerFunc {
-	return func(c *gin.Context) {
-		err := db.WithContext(c.Request.Context()).Transaction(func(tx *gorm.DB) error {
-			tx.Statement.Context = context.WithValue(tx.Statement.Context, "org", db.Statement.Context.Value("org"))
-			c.Set("db", tx)
-			c.Next()
-			return nil
-		})
-		if err != nil {
-			logging.Debugf(err.Error())
-			sendAPIError(c, err) // TODO: is this going to work if something lower down the stack wrote the response already?
-			_ = c.Error(err)
-		}
-	}
-}
-
-=======
->>>>>>> 7667dd77
 func handleInfraDestinationHeader(c *gin.Context) error {
 	uniqueID := c.Request.Header.Get("Infra-Destination")
 	if uniqueID == "" {
@@ -91,9 +71,20 @@
 // authenticatedMiddleware is applied to all routes that require authentication.
 // It validates the access key, and updates the lastSeenAt of the user, and
 // possibly also of the destination.
-func authenticatedMiddleware(db *gorm.DB) gin.HandlerFunc {
+func authenticatedMiddleware(srv *Server) gin.HandlerFunc {
 	return func(c *gin.Context) {
-		withDBTxn(c.Request.Context(), db, func(tx *gorm.DB) {
+		withDBTxn(c.Request.Context(), srv.db, func(tx *gorm.DB) {
+
+			// TODO: remove once everything uses RequestContext
+			c.Set("db", tx)
+			OrganizationFromDomain(c, srv.options.Config.OrganizationName, srv.options.Config.OrganizationDomain)
+
+			// TODO: org should be able to come from acess key, not require domain
+			if err := orgRequired(c); err != nil {
+				sendAPIError(c, internal.ErrBadRequest)
+				return
+			}
+
 			authned, err := requireAccessKey(tx, c.Request)
 			if err != nil {
 				sendAPIError(c, err)
@@ -109,7 +100,6 @@
 
 			// TODO: remove once everything uses RequestContext
 			c.Set("identity", authned.User)
-			c.Set("db", tx)
 
 			if err := handleInfraDestinationHeader(c); err != nil {
 				sendAPIError(c, err)
@@ -131,9 +121,9 @@
 	}
 }
 
-func unauthenticatedMiddleware(db *gorm.DB) gin.HandlerFunc {
+func unauthenticatedMiddleware(srv *Server) gin.HandlerFunc {
 	return func(c *gin.Context) {
-		withDBTxn(c.Request.Context(), db, func(tx *gorm.DB) {
+		withDBTxn(c.Request.Context(), srv.db, func(tx *gorm.DB) {
 			rCtx := access.RequestContext{
 				Request: c.Request,
 				DBTxn:   tx,
@@ -141,6 +131,9 @@
 			c.Set(access.RequestContextKey, rCtx)
 			// TODO: remove once everything uses RequestContext
 			c.Set("db", tx)
+
+			OrganizationFromDomain(c, srv.options.Config.OrganizationName, srv.options.Config.OrganizationDomain)
+
 			c.Next()
 		})
 	}
@@ -209,25 +202,31 @@
 	return url.QueryUnescape(cookie.Value)
 }
 
-<<<<<<< HEAD
-func OrganizationFromDomain(defaultOrgName, defaultOrgDomain string) gin.HandlerFunc {
-	return func(c *gin.Context) {
-		org, host, err := getOrgFromRequest(c, defaultOrgName, defaultOrgDomain)
-		if err != nil {
-			sendAPIError(c, err)
-			return
-		}
-		if org != nil {
-			c.Set("host", host)
-			c.Set("org", org)
-			// c.Request.WithContext(context.WithValue(c.Request.Context(), "org", org))
-			db := getDB(c)
-			db.Statement.Context = context.WithValue(db.Statement.Context, "org", org)
-			c.Set("db", db)
-			logging.Debugf("organization set to %s for host %s", org.Name, host)
-		}
-		c.Next()
-	}
+func OrganizationFromDomain(c *gin.Context, defaultOrgName, defaultOrgDomain string) {
+	org, host, err := getOrgFromRequest(c, defaultOrgName, defaultOrgDomain)
+	if err != nil {
+		sendAPIError(c, err)
+		return
+	}
+	if org != nil {
+		c.Set("host", host)
+		c.Set("org", org)
+		// c.Request.WithContext(context.WithValue(c.Request.Context(), "org", org))
+		db := getDB(c)
+		db.Statement.Context = context.WithValue(db.Statement.Context, "org", org)
+		c.Set("db", db)
+		logging.Debugf("organization set to %s for host %s", org.Name, host)
+	}
+}
+
+// TODO: remove, use DB from RequestContext
+func getDB(c *gin.Context) *gorm.DB {
+	db, ok := c.MustGet("db").(*gorm.DB)
+	if !ok {
+		return nil
+	}
+
+	return db
 }
 
 // returns org, host
@@ -266,19 +265,15 @@
 	return nil, "", nil
 }
 
-func OrganizationRequired() gin.HandlerFunc {
-	return func(c *gin.Context) {
-		o, ok := c.Get("org")
-		if !ok {
-			sendAPIError(c, internal.ErrBadRequest)
-			return
-		}
-		if _, ok = o.(*models.Organization); !ok {
-			sendAPIError(c, internal.ErrBadRequest)
-			return
-		}
-		c.Next()
-	}
+func orgRequired(c *gin.Context) error {
+	o, ok := c.Get("org")
+	if !ok {
+		return fmt.Errorf("missing org ID")
+	}
+	if _, ok = o.(*models.Organization); !ok {
+		return fmt.Errorf("missing org")
+	}
+	return nil
 }
 
 var defaultOrgCache *models.Organization
@@ -300,18 +295,6 @@
 	return org, nil
 }
 
-func unauthenticatedMiddleware() gin.HandlerFunc {
-	return func(c *gin.Context) {
-		rCtx := access.RequestContext{
-			Request: c.Request,
-			DBTxn:   getDB(c),
-		}
-		c.Set(access.RequestContextKey, rCtx)
-	}
-}
-
-=======
->>>>>>> 7667dd77
 func getRequestContext(c *gin.Context) access.RequestContext {
 	raw, ok := c.Get(access.RequestContextKey)
 	if !ok {
