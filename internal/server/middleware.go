package server

import (
	"context"
	"errors"
	"fmt"
	"net"
	"net/http"
	"net/url"
	"strings"
	"time"

	"github.com/gin-gonic/gin"
	"gorm.io/gorm"

	"github.com/infrahq/infra/internal"
	"github.com/infrahq/infra/internal/access"
	"github.com/infrahq/infra/internal/logging"
	"github.com/infrahq/infra/internal/server/data"
	"github.com/infrahq/infra/internal/server/models"
)

// TimeoutMiddleware adds a timeout to the request context within the Gin context.
// To correctly abort long-running requests, this depends on the users of the context to
// stop working when the context cancels.
// Note: The goroutine for the request is never halted; if the context is not
// passed down to lower packages and long-running tasks, then the app will not
// magically stop working on the request. No effort should be made to write
// an early http response here; it's up to the users of the context to watch for
// c.Request.Context().Err() or <-c.Request.Context().Done()
func TimeoutMiddleware(timeout time.Duration) gin.HandlerFunc {
	return func(c *gin.Context) {
		ctx, cancel := context.WithTimeout(c.Request.Context(), timeout)
		defer cancel()
		c.Request = c.Request.WithContext(ctx)
		c.Next()
	}
}

// DatabaseMiddleware injects a `db` object into the Gin context.
func DatabaseMiddleware(db *gorm.DB) gin.HandlerFunc {
	return func(c *gin.Context) {
		err := db.WithContext(c.Request.Context()).Transaction(func(tx *gorm.DB) error {
			c.Set("db", tx)
			c.Next()
			return nil
		})
		if err != nil {
			logging.Debugf(err.Error())
		}
	}
}

func handleInfraDestinationHeader(c *gin.Context) error {
	uniqueID := c.Request.Header.Get("Infra-Destination")
	if uniqueID == "" {
		return nil
	}

	// TODO: use GetDestination(ByUniqueID())
	destinations, err := access.ListDestinations(c, uniqueID, "", &models.Pagination{Limit: 1})
	if err != nil {
		return err
	}

	switch len(destinations) {
	case 0:
		// destination does not exist yet, noop
		return nil
	case 1:
		destination := destinations[0]
		// only save if there's significant difference between LastSeenAt and Now
		if time.Since(destination.LastSeenAt) > time.Second {
			destination.LastSeenAt = time.Now()
			if err := access.SaveDestination(c, &destination); err != nil {
				return fmt.Errorf("failed to update destination lastSeenAt: %w", err)
			}
		}
		return nil
	default:
		return fmt.Errorf("multiple destinations found for unique ID %q", uniqueID)
	}
}

// TODO: remove duplicate in access package
func getDB(c *gin.Context) *gorm.DB {
	db, ok := c.MustGet("db").(*gorm.DB)
	if !ok {
		return nil
	}
	return db
}

// authenticatedMiddleware is applied to all routes that require authentication.
// It validates the access key, and updates the lastSeenAt of the user, and
// possibly also of the destination.
func authenticatedMiddleware() gin.HandlerFunc {
	return func(c *gin.Context) {
		db := getDB(c)
		authned, err := requireAccessKey(db, c.Request)
		if err != nil {
			sendAPIError(c, err)
			return
		}

		rCtx := access.RequestContext{
			Request:       c.Request,
			DBTxn:         db,
			Authenticated: authned,
		}
		c.Set(access.RequestContextKey, rCtx)

		// TODO: remove
		c.Set("identity", authned.User)

		if err := handleInfraDestinationHeader(c); err != nil {
			sendAPIError(c, err)
			return
		}
		c.Next()
	}
}

// requireAccessKey checks the bearer token is present and valid
func requireAccessKey(db *gorm.DB, req *http.Request) (access.Authenticated, error) {
	var u access.Authenticated
	header := req.Header.Get("Authorization")

	bearer := ""

	parts := strings.Split(header, " ")
	if len(parts) == 2 && parts[0] == "Bearer" {
		bearer = parts[1]
	} else {
		// Fall back to checking cookies
		cookie, err := getCookie(req, cookieAuthorizationName)
		if err != nil {
			return u, fmt.Errorf("%w: valid token not found in request", internal.ErrUnauthorized)
		}

		bearer = cookie
	}

	// this will get caught by key validation, but check to be safe
	if strings.TrimSpace(bearer) == "" {
		return u, fmt.Errorf("%w: skipped validating empty token", internal.ErrUnauthorized)
	}

	accessKey, err := data.ValidateAccessKey(db, bearer)
	if err != nil {
		if errors.Is(err, data.ErrAccessKeyExpired) {
			return u, err
		}
		return u, fmt.Errorf("%w: invalid token: %s", internal.ErrUnauthorized, err)
	}

	if accessKey.Scopes.Includes(models.ScopePasswordReset) {
		// PUT /api/users/:id only
		if req.URL.Path != "/api/users/"+accessKey.IssuedFor.String() || req.Method != http.MethodPut {
			return u, fmt.Errorf("%w: temporary passwords can only be used to set new passwords", internal.ErrUnauthorized)
		}
	}

	identity, err := data.GetIdentity(db, data.ByID(accessKey.IssuedFor))
	if err != nil {
		return u, fmt.Errorf("identity for token: %w", err)
	}

	identity.LastSeenAt = time.Now().UTC()
	if err = data.SaveIdentity(db, identity); err != nil {
		return u, fmt.Errorf("identity update fail: %w", err)
	}

	u.AccessKey = accessKey
	u.User = identity
	return u, nil
}

func getCookie(req *http.Request, name string) (string, error) {
	cookie, err := req.Cookie(name)
	if err != nil {
		return "", err
	}
	return url.QueryUnescape(cookie.Value)
}

<<<<<<< HEAD
func OrganizationFromDomain(defaultOrgName, defaultOrgDomain string) gin.HandlerFunc {
	return func(c *gin.Context) {
		org, host, err := getOrgFromRequest(c, defaultOrgName, defaultOrgDomain)
		if err != nil {
			sendAPIError(c, err)
			return
		}
		if org != nil {
			c.Set("host", host)
			c.Set("org", org)
			logging.Debugf("organization set to %s for host %s", org.Name, host)
		}
		c.Next()
	}
}

// returns org, host
func getOrgFromRequest(c *gin.Context, defaultOrgName, defaultOrgDomain string) (*models.Organization, string, error) {
	db := getDB(c)
	host := c.Request.Header.Get("Host")

	if len(host) == 0 {
		// tests are lazy and don't set Host
		host = defaultOrgDomain
	}

	if len(host) > 0 {
	hostLookup:
		org, err := data.GetOrganization(db, data.ByDomain(host))
		if err != nil {
			if errors.Is(err, internal.ErrNotFound) {
				// first, remove port and try again
				h, p, err := net.SplitHostPort(host)
				if len(p) > 0 && err == nil {
					host = h
					goto hostLookup
				}

				org, err = getDefaultOrg(db, defaultOrgName, defaultOrgDomain)
				if err != nil {
					return nil, "", fmt.Errorf("creating default organization: %w", err)
				}
				return org, host, nil
			}
			logging.Errorf("fetching org: %s", err)
			return nil, "", nil
		}
		return org, host, nil
	}
	return nil, "", nil
}

func OrganizationRequired() gin.HandlerFunc {
	return func(c *gin.Context) {
		o, ok := c.Get("org")
		if !ok {
			sendAPIError(c, internal.ErrBadRequest)
			return
		}
		if _, ok = o.(*models.Organization); !ok {
			sendAPIError(c, internal.ErrBadRequest)
			return
		}
		c.Next()
	}
}

var defaultOrgCache *models.Organization

// check for configured default org
func getDefaultOrg(db *gorm.DB, defaultOrgName, defaultOrgDomain string) (*models.Organization, error) {
	if defaultOrgCache != nil {
		return defaultOrgCache, nil
	}
	if len(defaultOrgName) == 0 {
		return nil, errors.New("organization not configured")
	}
	org, err := data.GetOrganization(db, data.ByName(defaultOrgName))
	if err != nil {
		return nil, err
	}

	defaultOrgCache = org
	return org, nil
=======
func unauthenticatedMiddleware() gin.HandlerFunc {
	return func(c *gin.Context) {
		rCtx := access.RequestContext{
			Request: c.Request,
			DBTxn:   getDB(c),
		}
		c.Set(access.RequestContextKey, rCtx)
	}
}

func getRequestContext(c *gin.Context) access.RequestContext {
	raw, ok := c.Get(access.RequestContextKey)
	if !ok {
		return access.RequestContext{}
	}
	rCtx, ok := raw.(access.RequestContext)
	if !ok {
		return access.RequestContext{}
	}
	return rCtx
>>>>>>> a65352ee
}<|MERGE_RESOLUTION|>--- conflicted
+++ resolved
@@ -184,7 +184,6 @@
 	return url.QueryUnescape(cookie.Value)
 }
 
-<<<<<<< HEAD
 func OrganizationFromDomain(defaultOrgName, defaultOrgDomain string) gin.HandlerFunc {
 	return func(c *gin.Context) {
 		org, host, err := getOrgFromRequest(c, defaultOrgName, defaultOrgDomain)
@@ -269,7 +268,8 @@
 
 	defaultOrgCache = org
 	return org, nil
-=======
+}
+
 func unauthenticatedMiddleware() gin.HandlerFunc {
 	return func(c *gin.Context) {
 		rCtx := access.RequestContext{
@@ -290,5 +290,4 @@
 		return access.RequestContext{}
 	}
 	return rCtx
->>>>>>> a65352ee
 }