--- conflicted
+++ resolved
@@ -539,17 +539,13 @@
 
 // Note this test is the result of a long conversation, don't change lightly.
 func TestAPI_CreateUserAndUpdatePassword(t *testing.T) {
-<<<<<<< HEAD
 	s := setupServer(t)
+	_, err := data.InitializeSettings(s.db)
+	assert.NilError(t, err)
+
 	db := s.db
 	a := &API{server: s}
-=======
-	db := setupDB(t)
-	_, err := data.InitializeSettings(db)
-	assert.NilError(t, err)
-
-	a := &API{server: &Server{db: db}}
->>>>>>> 7667dd77
+
 	admin := createAdmin(t, db)
 
 	t.Run("with an IDP user existing", func(t *testing.T) {
