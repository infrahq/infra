--- conflicted
+++ resolved
@@ -539,17 +539,10 @@
 
 // Note this test is the result of a long conversation, don't change lightly.
 func TestAPI_CreateUserAndUpdatePassword(t *testing.T) {
-<<<<<<< HEAD
-	db := setupDB(t)
-	_, err := data.InitializeSettings(db)
-	assert.NilError(t, err)
-
-	a := &API{server: &Server{db: db}}
-=======
 	s := setupServer(t)
 	db := s.db
+	// _, err := data.InitializeSettings(db)
 	a := &API{server: s}
->>>>>>> 1779cffc
 	admin := createAdmin(t, db)
 
 	t.Run("with an IDP user existing", func(t *testing.T) {
@@ -740,7 +733,7 @@
 func TestAPI_UpdateUser(t *testing.T) {
 	srv := setupServer(t, withAdminUser)
 	routes := srv.GenerateRoutes(prometheus.NewRegistry())
-	_, err := data.InitializeSettings(srv.db)
+	_, err := data.InitializeSettings(srv.db, getDefaultOrgFromCtx(srv.db))
 	assert.NilError(t, err)
 
 	user := &models.Identity{Name: "salsa@example.com"}
