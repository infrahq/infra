--- conflicted
+++ resolved
@@ -116,33 +116,10 @@
 		grpNames[oktaGroup.Id] = oktaGroup.Profile.Name
 	}
 
-<<<<<<< HEAD
 	// for each group in the infra config that is assigned to the application, find the users it has in Okta
 	grpUsers := make(map[string][]string)
 	for _, g := range oktaApplicationGroups {
 		gUsers, resp, err := client.Group.ListGroupUsers(ctx, g.Id, nil)
-=======
-	// to find the group name (which is what config specifies) for each group ID assigned to the application in Okta
-	appGroups := make(map[string]string)
-
-	for _, appGroup := range oktaApplicationGroups {
-		groupName := grpNames[appGroup.Id]
-		appGroups[groupName] = appGroup.Id
-	}
-
-	// for each group in the infra config that is assigned to the application, find the users it has in Okta
-	grpUsers := make(map[string][]string)
-
-	for _, name := range sourceGroups {
-		// get the ID for the group so we can look up the users for the ones we care about
-		id := appGroups[name]
-		if id == "" {
-			logging.L.Debug("ignoring group that does not exist in okta: " + name)
-			continue
-		}
-
-		gUsers, resp, err := client.Group.ListGroupUsers(ctx, id, nil)
->>>>>>> 3e1ee1a3
 		if err != nil {
 			return nil, err
 		}
@@ -171,11 +148,7 @@
 				emails = append(emails, email)
 			}
 		}
-<<<<<<< HEAD
 		name := grpNames[g.Id]
-=======
-
->>>>>>> 3e1ee1a3
 		grpUsers[name] = emails
 	}
 
