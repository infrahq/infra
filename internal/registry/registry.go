//go:generate npm run export --silent --prefix ./ui
//go:generate go-bindata -pkg registry -nocompress -o ./bindata_ui.go -prefix "./ui/out/" ./ui/out/...

package registry

import (
	"errors"
	"io/fs"
	"io/ioutil"
	"net/http"
	"net/http/httputil"
	"os"
	"strconv"
	"time"

	"github.com/NYTimes/gziphandler"
	assetfs "github.com/elazarl/go-bindata-assetfs"
	"github.com/goware/urlx"
	"github.com/infrahq/infra/internal/certs"
	"github.com/infrahq/infra/internal/kubernetes"
	"github.com/infrahq/infra/internal/logging"
	timer "github.com/infrahq/infra/internal/timer"
	"golang.org/x/crypto/acme/autocert"
)

type Options struct {
	DBPath        string
	TLSCache      string
	DefaultApiKey string
	ConfigPath    string
	UI            bool
	UIProxy       string
	SyncInterval  int
}

const defaultApiKeyName = "default"

func Run(options Options) error {
	db, err := NewDB(options.DBPath)
	if err != nil {
		return err
	}

	zapLogger, err := logging.Build()
	if err != nil {
		return err
	}

	k8s, err := kubernetes.NewKubernetes()
	if err != nil {
		return err
	}

	// Load configuration from file
	var contents []byte
	if options.ConfigPath != "" {
		contents, err = ioutil.ReadFile(options.ConfigPath)
		if err != nil {
			var perr *fs.PathError

			switch {
			case errors.As(err, &perr):
				zapLogger.Warn("no config file found at " + options.ConfigPath)
			default:
				zapLogger.Error(err.Error())
			}
		}
	}

	if len(contents) > 0 {
		err = ImportConfig(db, contents)
		if err != nil {
			return err
		}
	} else {
		zapLogger.Warn("skipped importing empty config")
	}

	// validate any existing or imported sources
	okta := NewOkta()

	var sources []Source
	if err := db.Find(&sources).Error; err != nil {
		zapLogger.Error(err.Error())
	}

	for _, s := range sources {
		err = s.Validate(db, k8s, okta)
		if err != nil {
			zapLogger.Error(err.Error())
		}
	}

	// schedule the user and group sync jobs
	interval := 30 * time.Second
	if options.SyncInterval > 0 {
		interval = time.Duration(options.SyncInterval) * time.Second
	} else {
		envSync := os.Getenv("INFRA_SYNC_INTERVAL_SECONDS")
		if envSync != "" {
			envInterval, err := strconv.Atoi(envSync)
			if err != nil {
				zapLogger.Error("invalid INFRA_SYNC_INTERVAL_SECONDS env: " + err.Error())
			} else {
				interval = time.Duration(envInterval) * time.Second
			}
		}
	}

	// be careful with this sync job, there are Okta rate limits on these requests
<<<<<<< HEAD
	timer := timer.NewTimer()
	defer timer.Stop()
	timer.Start(interval, func() {
=======
	syncSourcesTimer := timer.Timer{}
	defer syncSourcesTimer.Stop()
	syncSourcesTimer.Start(interval, func() {
>>>>>>> 4bfe399e
		var sources []Source
		if err := db.Find(&sources).Error; err != nil {
			zapLogger.Error(err.Error())
		}

		for _, s := range sources {
			err = s.SyncUsers(db, k8s, okta)
			if err != nil {
				zapLogger.Error(err.Error())
			}
			err = s.SyncGroups(db, k8s, okta)
			if err != nil {
				zapLogger.Error(err.Error())
			}
		}
	})

	// schedule destination sync job
	syncDestinationsTimer := timer.Timer{}
	defer syncDestinationsTimer.Stop()
	syncDestinationsTimer.Start(5*60, func() {
		now := time.Now()

		var destinations []Destination
		if err := db.Find(&destinations).Error; err != nil {
			zapLogger.Error(err.Error())
		}

		for i, d := range destinations {
			expiry := time.Unix(d.Updated, 0).Add(time.Hour * 1)
			if expiry.Before(now) {
				if err = db.Delete(&destinations[i]).Error; err != nil {
					zapLogger.Error(err.Error())
				}
			}
		}
	})

	var apiKey ApiKey

	err = db.FirstOrCreate(&apiKey, &ApiKey{Name: defaultApiKeyName}).Error
	if err != nil {
		return err
	}

	if options.DefaultApiKey != "" {
		if len(options.DefaultApiKey) != ApiKeyLen {
			return errors.New("invalid initial api key length, the key must be 24 characters")
		}

		apiKey.Key = options.DefaultApiKey

		err := db.Save(&apiKey).Error
		if err != nil {
			return err
		}
	}

	if err := os.MkdirAll(options.TLSCache, os.ModePerm); err != nil {
		return err
	}

	h := Http{db: db}
	mux := http.NewServeMux()
	mux.HandleFunc("/healthz", Healthz)
	mux.HandleFunc("/.well-known/jwks.json", h.WellKnownJWKs)
	mux.Handle("/v1/", NewApiMux(db, k8s, okta))

	if options.UIProxy != "" {
		remote, err := urlx.Parse(options.UIProxy)
		if err != nil {
			return err
		}

		mux.Handle("/", h.loginRedirectMiddleware(httputil.NewSingleHostReverseProxy(remote)))
	} else if options.UI {
		mux.Handle("/", h.loginRedirectMiddleware(gziphandler.GzipHandler(http.FileServer(&StaticFileSystem{base: &assetfs.AssetFS{Asset: Asset, AssetDir: AssetDir, AssetInfo: AssetInfo}}))))
	}

	plaintextServer := http.Server{
		Addr:    ":80",
		Handler: ZapLoggerHttpMiddleware(mux),
	}

	go func() {
		err := plaintextServer.ListenAndServe()
		if err != nil {
			zapLogger.Error(err.Error())
		}
	}()

	manager := &autocert.Manager{
		Prompt: autocert.AcceptTOS,
		Cache:  autocert.DirCache(options.TLSCache),
	}

	tlsConfig := manager.TLSConfig()
	tlsConfig.GetCertificate = certs.SelfSignedOrLetsEncryptCert(manager, func() string {
		return ""
	})

	tlsServer := &http.Server{
		Addr:      ":443",
		TLSConfig: tlsConfig,
		Handler:   ZapLoggerHttpMiddleware(mux),
	}

	err = tlsServer.ListenAndServeTLS("", "")
	if err != nil {
		return err
	}

	return zapLogger.Sync()
}<|MERGE_RESOLUTION|>--- conflicted
+++ resolved
@@ -108,15 +108,9 @@
 	}
 
 	// be careful with this sync job, there are Okta rate limits on these requests
-<<<<<<< HEAD
-	timer := timer.NewTimer()
-	defer timer.Stop()
-	timer.Start(interval, func() {
-=======
-	syncSourcesTimer := timer.Timer{}
+	syncSourcesTimer := timer.NewTimer()
 	defer syncSourcesTimer.Stop()
 	syncSourcesTimer.Start(interval, func() {
->>>>>>> 4bfe399e
 		var sources []Source
 		if err := db.Find(&sources).Error; err != nil {
 			zapLogger.Error(err.Error())
@@ -135,9 +129,9 @@
 	})
 
 	// schedule destination sync job
-	syncDestinationsTimer := timer.Timer{}
+	syncDestinationsTimer := timer.NewTimer()
 	defer syncDestinationsTimer.Stop()
-	syncDestinationsTimer.Start(5*60, func() {
+	syncDestinationsTimer.Start(5*time.Minute, func() {
 		now := time.Now()
 
 		var destinations []Destination
