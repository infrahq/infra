--- conflicted
+++ resolved
@@ -8,11 +8,8 @@
 	"path/filepath"
 	"time"
 
-<<<<<<< HEAD
+	"github.com/infrahq/infra/api"
 	"github.com/infrahq/infra/internal/logging"
-=======
-	"github.com/infrahq/infra/api"
->>>>>>> 7cd72d79
 	"github.com/infrahq/infra/uid"
 )
 
@@ -39,7 +36,6 @@
 	return c.AccessKey != ""
 }
 
-<<<<<<< HEAD
 // checks if user is logged in to the current session
 func isLoggedInCurrent() bool {
 	return getLoggedInIdentityName() != ""
@@ -61,10 +57,10 @@
 		return ""
 	}
 	return hostConfig.Name
-=======
+}
+
 func (c *ClientHostConfig) isExpired() bool {
 	return time.Now().After(time.Time(c.Expires))
->>>>>>> 7cd72d79
 }
 
 func (c ClientConfig) HostNames() []string {
