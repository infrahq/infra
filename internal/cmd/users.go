package cmd

import (
	"encoding/json"
	"errors"
	"fmt"
	"net/mail"

	survey "github.com/AlecAivazis/survey/v2"
	"github.com/spf13/cobra"

	"github.com/infrahq/infra/api"
	"github.com/infrahq/infra/internal/logging"
)

func newUsersCmd(cli *CLI) *cobra.Command {
	cmd := &cobra.Command{
		Use:     "users",
		Short:   "Manage user identities",
		Aliases: []string{"user"},
		Group:   "Management commands:",
		PersistentPreRunE: func(cmd *cobra.Command, _ []string) error {
			if err := rootPreRun(cmd.Flags()); err != nil {
				return err
			}
			return mustBeLoggedIn()
		},
	}

	cmd.AddCommand(newUsersAddCmd(cli))
	cmd.AddCommand(newUsersEditCmd(cli))
	cmd.AddCommand(newUsersListCmd(cli))
	cmd.AddCommand(newUsersRemoveCmd(cli))

	return cmd
}

func newUsersAddCmd(cli *CLI) *cobra.Command {
	cmd := &cobra.Command{
		Use:   "add USER",
		Short: "Create a user",
		Long: `Create a user.

Note: A new user must change their one time password before further usage.`,
		Args: ExactArgs(1),
		Example: `# Create a user
$ infra users add johndoe@example.com`,
		RunE: func(cmd *cobra.Command, args []string) error {
			email := args[0]

			_, err := mail.ParseAddress(email)
			if err != nil {
				return fmt.Errorf("username must be a valid email")
			}

			client, err := defaultAPIClient()
			if err != nil {
				return err
			}

			createResp, err := createUser(client, args[0], true)
			if err != nil {
				return err
			}

			cli.Output("Added user %q", args[0])

			if createResp.OneTimePassword != "" {
				cli.Output("Password: %s", createResp.OneTimePassword)
			}

			return nil
		},
	}

	return cmd
}

func newUsersEditCmd(cli *CLI) *cobra.Command {
	var editPassword bool

	cmd := &cobra.Command{
		Use:   "edit USER",
		Short: "Update a user",
		Example: `# Set a new password for a user
$ infra users edit janedoe@example.com --password`,
		Args: ExactArgs(1),
		RunE: func(cmd *cobra.Command, args []string) error {
			if !editPassword {
				return errors.New("Please specify a field to update. For options, run 'infra users edit --help'")
			}

			return updateUser(cli, args[0])
		},
	}

	cmd.Flags().BoolVar(&editPassword, "password", false, "Set a new password")

	return cmd
}

func newUsersListCmd(cli *CLI) *cobra.Command {
	var format string

	cmd := &cobra.Command{
		Use:     "list",
		Aliases: []string{"ls"},
		Short:   "List users",
		Args:    NoArgs,
		RunE: func(cmd *cobra.Command, _ []string) error {
			client, err := defaultAPIClient()
			if err != nil {
				return err
			}

			type row struct {
				Name       string `header:"Name"`
				LastSeenAt string `header:"Last Seen"`
			}

			var rows []row

			logging.S.Debug("call server: list users")
			users, err := client.ListUsers(api.ListUsersRequest{})
			if err != nil {
				return err
			}

			switch format {
<<<<<<< HEAD
			case "json":
				jsonOutput, err := json.Marshal(users)
				if err != nil {
					return err
				}
				cli.Output(string(jsonOutput))
			default:
=======
			case "default":
>>>>>>> 88a2c8c7
				for _, user := range users.Items {
					rows = append(rows, row{
						Name:       user.Name,
						LastSeenAt: user.LastSeenAt.Relative("never"),
					})
				}

				if len(rows) > 0 {
					printTable(rows, cli.Stdout)
				} else {
					cli.Output("No users found")
				}
<<<<<<< HEAD
=======
			case "json":
				jsonOutput, err := json.Marshal(users)
				if err != nil {
					return err
				}
				cli.Output(string(jsonOutput))
>>>>>>> 88a2c8c7
			}

			return nil
		},
	}

	addFormatFlag(cmd.Flags(), &format)
	return cmd
}

func newUsersRemoveCmd(cli *CLI) *cobra.Command {
	var force bool

	cmd := &cobra.Command{
		Use:     "remove USER",
		Aliases: []string{"rm"},
		Short:   "Delete a user",
		Example: `# Delete a user
$ infra users remove janedoe@example.com`,
		Args: ExactArgs(1),
		RunE: func(cmd *cobra.Command, args []string) error {
			name := args[0]

			client, err := defaultAPIClient()
			if err != nil {
				return err
			}

			logging.S.Debugf("call server: list users named %q", name)
			users, err := client.ListUsers(api.ListUsersRequest{Name: name})
			if err != nil {
				return err
			}

			if users.Count == 0 && !force {
				return Error{Message: fmt.Sprintf("No user named %q ", name)}
			}

			logging.S.Debugf("deleting %d users named %q...", users.Count, name)
			for _, user := range users.Items {
				logging.S.Debugf("...call server: delete user %s", user.ID)
				if err := client.DeleteUser(user.ID); err != nil {
					return err
				}

				cli.Output("Removed user %q", user.Name)
			}

			return nil
		},
	}

	cmd.Flags().BoolVar(&force, "force", false, "Exit successfully even if user does not exist")

	return cmd
}

// CreateUser creates an user within Infra
func CreateUser(req *api.CreateUserRequest) (*api.CreateUserResponse, error) {
	client, err := defaultAPIClient()
	if err != nil {
		return nil, err
	}

	logging.S.Debugf("call server: create users named %q", req.Name)
	resp, err := client.CreateUser(req)
	if err != nil {
		return nil, err
	}

	return resp, nil
}

func updateUser(cli *CLI, name string) error {
	client, err := defaultAPIClient()
	if err != nil {
		return err
	}

	req := &api.UpdateUserRequest{}

	isSelf, err := isUserSelf(name)
	if err != nil {
		return err
	}

	if isSelf {
		config, err := currentHostConfig()
		if err != nil {
			return err
		}

		if req.ID, err = config.PolymorphicID.ID(); err != nil {
			return err
		}
	} else {
		user, err := getUserByName(client, name)
		if err != nil {
			if errors.Is(err, ErrUserNotFound) {
				return Error{Message: fmt.Sprintf("No user named %q in local provider; only local users can be edited", name)}
			}
			return err
		}

		req.ID = user.ID
	}

	fmt.Fprintf(cli.Stderr, "  Enter a new password (min. length 8):\n")
	req.Password, err = promptSetPassword(cli, "")
	if err != nil {
		return err
	}

	logging.S.Debugf("call server: update user %s", req.ID)
	if _, err := client.UpdateUser(req); err != nil {
		return err
	}

	if isSelf {
		cli.Output("  Updated password")
	} else {
		cli.Output("  Updated password for %q", name)
	}

	return nil
}

func getUserByName(client *api.Client, name string) (*api.User, error) {
	logging.S.Debugf("call server: list users named %q", name)
	users, err := client.ListUsers(api.ListUsersRequest{Name: name})
	if err != nil {
		return nil, err
	}

	if users.Count == 0 {
		return nil, fmt.Errorf("unknown user %q", name)
	}

	if users.Count > 1 {
		return nil, fmt.Errorf("multiple results found for %q. check your server configurations", name)
	}

	return &users.Items[0], nil
}

func promptSetPassword(cli *CLI, oldPassword string) (string, error) {
	var passwordConfirm struct {
		Password string
		Confirm  string
	}

PROMPT:
	prompts := []*survey.Question{
		{
			Name:     "Password",
			Prompt:   &survey.Password{Message: "Password:"},
			Validate: checkPasswordRequirements(oldPassword),
		},
		{
			Name:     "Confirm",
			Prompt:   &survey.Password{Message: "Confirm Password:"},
			Validate: survey.Required,
		},
	}

	if err := survey.Ask(prompts, &passwordConfirm, cli.surveyIO); err != nil {
		return "", err
	}

	if passwordConfirm.Password != passwordConfirm.Confirm {
		cli.Output("  Passwords do not match. Please try again.")
		goto PROMPT
	}

	return passwordConfirm.Password, nil
}

func checkPasswordRequirements(oldPassword string) survey.Validator {
	return func(val interface{}) error {
		newPassword, ok := val.(string)
		if !ok {
			return fmt.Errorf("unexpected type for password: %T", val)
		}

		if len(newPassword) < 8 {
			return fmt.Errorf("input must be at least 8 characters long")
		}

		if newPassword == oldPassword {
			return fmt.Errorf("input must be different than the current password")
		}

		return nil
	}
}

// isUserSelf checks if the caller is updating their current local user
func isUserSelf(name string) (bool, error) {
	config, err := currentHostConfig()
	if err != nil {
		return false, err
	}

	return config.Name == name, nil
}

// createUser creates a user with the requested name
func createUser(client *api.Client, name string, setOTP bool) (*api.CreateUserResponse, error) {
	logging.S.Debugf("call server: create user named %q", name)
	user, err := client.CreateUser(&api.CreateUserRequest{Name: name, SetOneTimePassword: setOTP})
	if err != nil {
		return nil, err
	}

	return user, nil
}<|MERGE_RESOLUTION|>--- conflicted
+++ resolved
@@ -127,7 +127,6 @@
 			}
 
 			switch format {
-<<<<<<< HEAD
 			case "json":
 				jsonOutput, err := json.Marshal(users)
 				if err != nil {
@@ -135,9 +134,6 @@
 				}
 				cli.Output(string(jsonOutput))
 			default:
-=======
-			case "default":
->>>>>>> 88a2c8c7
 				for _, user := range users.Items {
 					rows = append(rows, row{
 						Name:       user.Name,
@@ -150,15 +146,6 @@
 				} else {
 					cli.Output("No users found")
 				}
-<<<<<<< HEAD
-=======
-			case "json":
-				jsonOutput, err := json.Marshal(users)
-				if err != nil {
-					return err
-				}
-				cli.Output(string(jsonOutput))
->>>>>>> 88a2c8c7
 			}
 
 			return nil
