--- conflicted
+++ resolved
@@ -10,31 +10,27 @@
 	//lint:ignore ST1005, user facing error
 	ErrConfigNotFound    = errors.New(`Could not read local credentials. Are you logged in? Use "infra login" to login`)
 	ErrProviderNotUnique = errors.New(`more than one provider exists with this name`)
-<<<<<<< HEAD
 	ErrIdentityNotFound  = errors.New(`no identity found with this name`)
-	ErrTLSNotVerified    = errors.New(`The authenticity of the host can't be established.`)
 )
 
-// Standard user facing messages
+// Standard panic messages: it should not be possible for a user to arrive at this state - hence there is a bug in the code.
+var (
+	DuplicateEntryPanic = "more than one %s found with name '%s', which should not be possible"
+)
+
+// User facing messages: to let user know the state they are in
 var (
 	CmdOptionOverlapMsg = "%s is specified twice. Ignoring %s and proceeding with '%s'"
 	NoProviderFoundMsg  = "No provider found with name %s"
 	NoIdentityFoundMsg  = "No identity found with name %s"
 )
 
-// Standard panic messages
-var (
-	DuplicateEntryPanic = "more than one %s found with name '%s', which should not be possible"
-)
-=======
-	ErrUserNotFound      = errors.New(`no users found with this name`)
-)
-
-// user facing terminal constant errors - not meant for a stack trace, but a conversation
+// User facing constant errors: to let user know why their command failed. Not meant for a stack trace, but a readable output of the reason for failure.
 var (
 	ErrTLSNotVerified = errors.New(`The authenticity of the host can't be established.`)
 )
 
+// User facing variable errors
 type FailedLoginError struct {
 	LoggedInIdentity string
 	LoginMethod      loginMethod
@@ -61,5 +57,4 @@
 	}
 
 	return msg
-}
->>>>>>> 317a94a9
+}