--- conflicted
+++ resolved
@@ -50,7 +50,6 @@
 			}
 
 			switch format {
-<<<<<<< HEAD
 			case "json":
 				jsonOutput, err := json.Marshal(destinations)
 				if err != nil {
@@ -58,9 +57,6 @@
 				}
 				cli.Output(string(jsonOutput))
 			default:
-=======
-			case "default":
->>>>>>> 88a2c8c7
 				type row struct {
 					Name string `header:"NAME"`
 					URL  string `header:"URL"`
@@ -78,17 +74,7 @@
 				} else {
 					cli.Output("No destinations connected")
 				}
-<<<<<<< HEAD
-=======
-			case "json":
-				jsonOutput, err := json.Marshal(destinations)
-				if err != nil {
-					return err
-				}
-				cli.Output(string(jsonOutput))
->>>>>>> 88a2c8c7
 			}
-
 			return nil
 		},
 	}
