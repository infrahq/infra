--- conflicted
+++ resolved
@@ -1,6 +1,8 @@
 package cmd
 
 import (
+	"fmt"
+
 	"github.com/spf13/cobra"
 
 	"github.com/infrahq/infra/api"
@@ -70,15 +72,10 @@
 	}
 }
 
-<<<<<<< HEAD
-func newDestinationsRemoveCmd() *cobra.Command {
+func newDestinationsRemoveCmd(cli *CLI) *cobra.Command {
 	var force bool
 
 	cmd := &cobra.Command{
-=======
-func newDestinationsRemoveCmd(cli *CLI) *cobra.Command {
-	return &cobra.Command{
->>>>>>> 5b1e90e4
 		Use:     "remove DESTINATION",
 		Aliases: []string{"rm"},
 		Short:   "Disconnect a destination",
@@ -96,7 +93,6 @@
 				return err
 			}
 
-<<<<<<< HEAD
 			if destinations.Count == 0 {
 				if force {
 					return nil
@@ -107,8 +103,6 @@
 			}
 
 			logging.S.Debug("deleting %s destinations named [%s]...", destinations.Count, args[0])
-=======
->>>>>>> 5b1e90e4
 			for _, d := range destinations.Items {
 				logging.S.Debug("...call server: delete destination [%s]", d.ID)
 				err := client.DeleteDestination(d.ID)
