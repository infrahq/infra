package cmd

import (
	"errors"
	"fmt"
	"os"

	"github.com/spf13/cobra"

	"github.com/infrahq/infra/api"
	"github.com/infrahq/infra/internal/logging"
	"github.com/infrahq/infra/internal/server/models"
	"github.com/infrahq/infra/uid"
)

type grantsCmdOptionsNew struct {
<<<<<<< HEAD
	Identity string `mapstructure:"identity"`
	IsGroup  bool   `mapstructure:"group"`
	Role     string `mapstructure:"role"`
	Provider string `mapstructure:"provider"`
	Resource string `mapstructure:"resource"`
=======
	Subject    string `mapstructure:"subject"`
	IsGroup     bool   `mapstructure:"group"`
	Role        string `mapstructure:"role"`
	Provider    string `mapstructure:"provider"`
	Destination string `mapstructure:"destination"`
>>>>>>> 4c4588dd
}

func newGrantAddCmd() *cobra.Command {
	cmd := &cobra.Command{
		Use:   "add [IDENTITY]",
		Short: "Grant access to a resource",
		Long: `Grant one or more identities an access level of role to a resource. 

[--resource] is required:
  # Grant identity access to a cluster, namespace, or infra
  $ infra grants add johndoe@acme.com -d kubernetes.prod
  $ infra grants add johndoe@acme.com -d kubernetes.production.default
  $ infra grants add johndoe@acme.com -d infra

[IDENTITY] or [--identity] is required; [IDENTITY] will take precedence
  # Grant user access 
  $ infra grants add johndoe@acme.com ...
  $ infra grants add -i johndoe@acme.com ...

  # Grant machine access
  $ infra grants add janeDoeMachine ...

<<<<<<< HEAD
[--group] is required when granting access to a group of identities
  $ infra grants add devAdmins@acme.com -g ...
  $ infra grants add devMachines -g ...

[--provider] is required if identity is of type 'user' or 'group', and more than two identity providers are connected
=======
[--group] is required if subject is of type 'group'
  # Grant group access
  $ infra grants add devGroup -g ...
  $ infra grants add dev@acme.com -g ...

[--provider] is required if identity is of type 'user' or 'group', and more than two identity providers are connected
  # Grant access to identity from 'okta' 
>>>>>>> 4c4588dd
  $ infra grants add johndoe@acme.com -p oktaDev ...
  $ infra grants add devGroup -g -p oktaProd ...

[--role] is optional; use if further fine grained permissions are needed
  $ infra grants add janedoe -r admin ...

For full documentation on grants, see  https://github.com/infrahq/infra/blob/main/docs/using-infra/grants.md 
`,
		Args: cobra.MaximumNArgs(1),
		RunE: func(cmd *cobra.Command, args []string) error {
			var options grantsCmdOptionsNew
			if err := parseOptions(cmd, &options, "INFRA_ACCESS"); err != nil {
				return err
			}

			if len(args) == 1 {
				if options.Identity != "" {
					fmt.Fprintf(os.Stderr, CmdOptionOverlapMsg, "Identity", "--identity", args[0])
				}
				options.Identity = args[0]
			} else if len(args) == 0 && options.Identity == "" {
				return errors.New("IDENTITY is a required field")
			}
			return addGrant(options)
		},
	}
	cmd.Flags().StringP("resource", "r", "", "[required] Name of resource that identity be given access to")
	cmd.Flags().BoolP("group", "g", false, "Marks identity as type 'group'")
	cmd.Flags().StringP("identity", "i", "", "Name of identity")
	cmd.Flags().StringP("role", "r", models.BasePermissionConnect, "Type of access that identity will be given")
	cmd.Flags().StringP("provider", "p", "", "Name of identity provider")

	cmd.Flags().SortFlags = false
	if err := cmd.MarkFlagRequired("resource"); err != nil {
		panic("cannot mark flag --resource as required")
	}
	return cmd
}

func multipleProvidersConnected(client *api.Client) (bool, error) {
	providers, err := client.ListProviders("")
	if err != nil {
		return false, err
	}

	return len(providers) >= 2, nil
}

func addGrant(cmdOptions grantsCmdOptionsNew) error {
	client, err := defaultAPIClient()
	if err != nil {
		return err
	}

	var identityKind models.IdentityKind
	if cmdOptions.IsGroup {
		identityKind = models.GroupKind
	} else {
		identityKind, err = checkUserOrMachine(cmdOptions.Identity)
		if err != nil {
			return err
		}
	}

	var provider api.Provider
	switch identityKind {
	case models.GroupKind, models.UserKind:
		if cmdOptions.Provider == "" {
			multipleProvidersConnected, err := multipleProvidersConnected(client)
			if err != nil {
				return err
			}
			if multipleProvidersConnected {
				return fmt.Errorf("More than one provider is connected to this server. For %s identity type, please specify provider with -p or --provider.", identityKind.String())
			}
		} else {
			providers, err := client.ListProviders(cmdOptions.Provider)
			if err != nil {
				return err
			}

			if len(providers) == 0 {
				return fmt.Errorf("No provider found with name %s", cmdOptions.Provider)
			} else if len(providers) > 2 {
				panic(fmt.Sprintf(DuplicateEntryPanic, "provider", cmdOptions.Provider))
			}

			provider = providers[0]
		}
	case models.MachineKind:
		if cmdOptions.Provider != "" {
			logging.S.Debugf("machine must be a local identity; overwriting --provider with %s", models.InternalInfraProviderName)
		}

		providers, err := client.ListProviders(models.InternalInfraProviderName)
		if err != nil {
			return err
		}

		if len(providers) == 0 {
			return fmt.Errorf("No local provider found. To enable local users, create a local provider named 'infra'")
		} else if len(providers) > 2 {
			panic(fmt.Sprintf(DuplicateEntryPanic, "provider", models.InternalInfraProviderName))
		}
		provider = providers[0]
	}

	var id uid.PolymorphicID
	switch identityKind {
	case models.GroupKind:
		groups, err := client.ListGroups(api.ListGroupsRequest{Name: cmdOptions.Identity, ProviderID: provider.ID})
		if err != nil {
			return err
		}

		switch len(groups) {
		case 0:
			newGroup, err := client.CreateGroup(&api.CreateGroupRequest{
				Name:       cmdOptions.Identity,
				ProviderID: provider.ID,
			})
			if err != nil {
				return err
			}

			id = uid.NewGroupPolymorphicID(newGroup.ID)
		case 1:
			id = uid.NewGroupPolymorphicID(groups[0].ID)
		case 2:
			panic(fmt.Sprintf(DuplicateEntryPanic, "group", cmdOptions.Identity))
		}
	case models.UserKind, models.MachineKind:
		identities, err := client.ListIdentities(api.ListIdentitiesRequest{Name: cmdOptions.Identity, ProviderID: provider.ID})
		if err != nil {
			return err
		}

		switch len(identities) {
		case 0:
			response, err := client.CreateIdentity(&api.CreateIdentityRequest{
				Name:       cmdOptions.Identity,
				Kind:       identityKind.String(),
				ProviderID: provider.ID,
			})
			if err != nil {
				return err
			}
			id = uid.NewIdentityPolymorphicID(response.ID)
		case 1:
			id = uid.NewIdentityPolymorphicID(identities[0].ID)
		case 2:
			panic(fmt.Sprintf(DuplicateEntryPanic, "identity", cmdOptions.Identity))
		}
	default:
		panic("kind must be either user, machine, or group")
	}

	_, err = client.CreateGrant(&api.CreateGrantRequest{
		Subject:   id,
		Privilege: cmdOptions.Role,
		Resource:  cmdOptions.Resource,
	})
	if err != nil {
		return err
	}

	fmt.Println("Access granted!")

	return nil
}<|MERGE_RESOLUTION|>--- conflicted
+++ resolved
@@ -1,9 +1,9 @@
 package cmd
 
 import (
-	"errors"
 	"fmt"
-	"os"
+	"net/mail"
+	"regexp"
 
 	"github.com/spf13/cobra"
 
@@ -14,92 +14,50 @@
 )
 
 type grantsCmdOptionsNew struct {
-<<<<<<< HEAD
-	Identity string `mapstructure:"identity"`
-	IsGroup  bool   `mapstructure:"group"`
-	Role     string `mapstructure:"role"`
-	Provider string `mapstructure:"provider"`
-	Resource string `mapstructure:"resource"`
-=======
-	Subject    string `mapstructure:"subject"`
+	Identity    string `mapstructure:"identity"`
+	Destination string `mapstructure:"destination"`
 	IsGroup     bool   `mapstructure:"group"`
 	Role        string `mapstructure:"role"`
 	Provider    string `mapstructure:"provider"`
-	Destination string `mapstructure:"destination"`
->>>>>>> 4c4588dd
 }
 
 func newGrantAddCmd() *cobra.Command {
 	cmd := &cobra.Command{
-		Use:   "add [IDENTITY]",
-		Short: "Grant access to a resource",
-		Long: `Grant one or more identities an access level of role to a resource. 
-
-[--resource] is required:
-  # Grant identity access to a cluster, namespace, or infra
-  $ infra grants add johndoe@acme.com -d kubernetes.prod
-  $ infra grants add johndoe@acme.com -d kubernetes.production.default
-  $ infra grants add johndoe@acme.com -d infra
-
-[IDENTITY] or [--identity] is required; [IDENTITY] will take precedence
-  # Grant user access 
-  $ infra grants add johndoe@acme.com ...
-  $ infra grants add -i johndoe@acme.com ...
-
-  # Grant machine access
-  $ infra grants add janeDoeMachine ...
-
-<<<<<<< HEAD
-[--group] is required when granting access to a group of identities
-  $ infra grants add devAdmins@acme.com -g ...
-  $ infra grants add devMachines -g ...
-
-[--provider] is required if identity is of type 'user' or 'group', and more than two identity providers are connected
-=======
-[--group] is required if subject is of type 'group'
-  # Grant group access
-  $ infra grants add devGroup -g ...
-  $ infra grants add dev@acme.com -g ...
-
-[--provider] is required if identity is of type 'user' or 'group', and more than two identity providers are connected
-  # Grant access to identity from 'okta' 
->>>>>>> 4c4588dd
-  $ infra grants add johndoe@acme.com -p oktaDev ...
-  $ infra grants add devGroup -g -p oktaProd ...
-
-[--role] is optional; use if further fine grained permissions are needed
-  $ infra grants add janedoe -r admin ...
+		Use:   "add IDENTITY DESTINATION",
+		Short: "Grant access to a destination",
+		Long: `Grant one or more identities access to a destination. 
+
+IDENTITY is one that is being given access.
+DESTINATION is what the identity will gain access to. 
+
+Use [--role] if further fine grained permissions are needed. If not specified, user will gain the permission 'connect' to the destination. 
+$ infra grants add janedoe -r admin ...
+
+Use flag [-g] if identity is of type group. 
+$ infra grants add dev -g ...
+
+Use flag arg [-p] if more than one identity providers are connected. 
+$ infra grants add johndoe@acme.com -p oktaDev ...
 
 For full documentation on grants, see  https://github.com/infrahq/infra/blob/main/docs/using-infra/grants.md 
 `,
-		Args: cobra.MaximumNArgs(1),
+		Args: cobra.ExactArgs(2),
 		RunE: func(cmd *cobra.Command, args []string) error {
 			var options grantsCmdOptionsNew
 			if err := parseOptions(cmd, &options, "INFRA_ACCESS"); err != nil {
 				return err
 			}
 
-			if len(args) == 1 {
-				if options.Identity != "" {
-					fmt.Fprintf(os.Stderr, CmdOptionOverlapMsg, "Identity", "--identity", args[0])
-				}
-				options.Identity = args[0]
-			} else if len(args) == 0 && options.Identity == "" {
-				return errors.New("IDENTITY is a required field")
-			}
+			options.Identity = args[0]
+			options.Destination = args[1]
+
 			return addGrant(options)
 		},
 	}
-	cmd.Flags().StringP("resource", "r", "", "[required] Name of resource that identity be given access to")
+
 	cmd.Flags().BoolP("group", "g", false, "Marks identity as type 'group'")
-	cmd.Flags().StringP("identity", "i", "", "Name of identity")
-	cmd.Flags().StringP("role", "r", models.BasePermissionConnect, "Type of access that identity will be given")
-	cmd.Flags().StringP("provider", "p", "", "Name of identity provider")
-
-	cmd.Flags().SortFlags = false
-	if err := cmd.MarkFlagRequired("resource"); err != nil {
-		panic("cannot mark flag --resource as required")
-	}
+	cmd.Flags().String("role", models.BasePermissionConnect, "Type of access that identity will be given")
+	cmd.Flags().String("provider", "", "Name of identity provider")
 	return cmd
 }
 
@@ -118,26 +76,21 @@
 		return err
 	}
 
-	var identityKind models.IdentityKind
-	if cmdOptions.IsGroup {
-		identityKind = models.GroupKind
-	} else {
-		identityKind, err = checkUserOrMachine(cmdOptions.Identity)
-		if err != nil {
-			return err
-		}
+	identityType, err := getIdentityType(cmdOptions.Identity, cmdOptions.IsGroup)
+	if err != nil {
+		return err
 	}
 
 	var provider api.Provider
-	switch identityKind {
-	case models.GroupKind, models.UserKind:
+	switch identityType {
+	case groupType, userType:
 		if cmdOptions.Provider == "" {
 			multipleProvidersConnected, err := multipleProvidersConnected(client)
 			if err != nil {
 				return err
 			}
 			if multipleProvidersConnected {
-				return fmt.Errorf("More than one provider is connected to this server. For %s identity type, please specify provider with -p or --provider.", identityKind.String())
+				return fmt.Errorf("More than one provider is connected to this server. Please specify one with -p or --provider.")
 			}
 		} else {
 			providers, err := client.ListProviders(cmdOptions.Provider)
@@ -153,7 +106,7 @@
 
 			provider = providers[0]
 		}
-	case models.MachineKind:
+	case machineType:
 		if cmdOptions.Provider != "" {
 			logging.S.Debugf("machine must be a local identity; overwriting --provider with %s", models.InternalInfraProviderName)
 		}
@@ -172,8 +125,8 @@
 	}
 
 	var id uid.PolymorphicID
-	switch identityKind {
-	case models.GroupKind:
+	switch identityType {
+	case groupType:
 		groups, err := client.ListGroups(api.ListGroupsRequest{Name: cmdOptions.Identity, ProviderID: provider.ID})
 		if err != nil {
 			return err
@@ -181,21 +134,13 @@
 
 		switch len(groups) {
 		case 0:
-			newGroup, err := client.CreateGroup(&api.CreateGroupRequest{
-				Name:       cmdOptions.Identity,
-				ProviderID: provider.ID,
-			})
-			if err != nil {
-				return err
-			}
-
-			id = uid.NewGroupPolymorphicID(newGroup.ID)
+			return fmt.Errorf("No group of name %s exists in provider %s", cmdOptions.Identity, provider.ID)
 		case 1:
 			id = uid.NewGroupPolymorphicID(groups[0].ID)
 		case 2:
 			panic(fmt.Sprintf(DuplicateEntryPanic, "group", cmdOptions.Identity))
 		}
-	case models.UserKind, models.MachineKind:
+	case userType, machineType:
 		identities, err := client.ListIdentities(api.ListIdentitiesRequest{Name: cmdOptions.Identity, ProviderID: provider.ID})
 		if err != nil {
 			return err
@@ -203,15 +148,7 @@
 
 		switch len(identities) {
 		case 0:
-			response, err := client.CreateIdentity(&api.CreateIdentityRequest{
-				Name:       cmdOptions.Identity,
-				Kind:       identityKind.String(),
-				ProviderID: provider.ID,
-			})
-			if err != nil {
-				return err
-			}
-			id = uid.NewIdentityPolymorphicID(response.ID)
+			return fmt.Errorf("No identity of name %s exists in provider %s", cmdOptions.Identity, provider.ID)
 		case 1:
 			id = uid.NewIdentityPolymorphicID(identities[0].ID)
 		case 2:
@@ -224,7 +161,7 @@
 	_, err = client.CreateGrant(&api.CreateGrantRequest{
 		Subject:   id,
 		Privilege: cmdOptions.Role,
-		Resource:  cmdOptions.Resource,
+		Resource:  cmdOptions.Destination,
 	})
 	if err != nil {
 		return err
@@ -233,4 +170,42 @@
 	fmt.Println("Access granted!")
 
 	return nil
+}
+
+type identityType int8
+
+const (
+	userType identityType = iota
+	machineType
+	groupType
+)
+
+// Unless explicitly specified as a group, identity will be a user if email, machine if not.
+func getIdentityType(s string, isGroup bool) (identityType, error) {
+	if isGroup {
+		return groupType, nil
+	}
+
+	maybeName := regexp.MustCompile("^[a-zA-Z0-9-_./]+$")
+	if maybeName.MatchString(s) {
+		nameMinLength := 1
+		nameMaxLength := 256
+
+		if len(s) < nameMinLength {
+			return machineType, fmt.Errorf("invalid name: does not meet minimum length requirement of %d characters", nameMinLength)
+		}
+
+		if len(s) > nameMaxLength {
+			return machineType, fmt.Errorf("invalid name: exceed maximum length requirement of %d characters", nameMaxLength)
+		}
+
+		return machineType, nil
+	}
+
+	_, err := mail.ParseAddress(s)
+	if err != nil {
+		return userType, fmt.Errorf("invalid email: %q", s)
+	}
+
+	return userType, nil
 }