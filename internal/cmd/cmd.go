package cmd

import (
	"crypto/tls"
	"errors"
	"fmt"
	"io/ioutil"
	"net/http"
	"os"
	"path/filepath"
	"strings"
	"text/tabwriter"
	"time"

	"github.com/AlecAivazis/survey/v2/terminal"
	"github.com/goware/urlx"
	"github.com/iancoleman/strcase"
	"github.com/lensesio/tableprinter"
	"github.com/mcuadros/go-defaults"
	"github.com/mitchellh/mapstructure"
	"github.com/spf13/cobra"
	"github.com/spf13/pflag"
	"github.com/spf13/viper"
	"gopkg.in/yaml.v2"

	"github.com/infrahq/infra/internal/api"
	"github.com/infrahq/infra/internal/config"
	"github.com/infrahq/infra/internal/engine"
	"github.com/infrahq/infra/internal/logging"
	"github.com/infrahq/infra/internal/server"
)

var errorNotLoggedIn = fmt.Errorf("Not logged in. Run 'infra login' before running this command.")

func parseOptions(cmd *cobra.Command, options interface{}, envPrefix string) error {
	v := viper.New()

	v.SetConfigName("infra")
	v.SetConfigType("yaml")

	v.AddConfigPath("/etc/infrahq")
	v.AddConfigPath("$HOME/.infra")
	v.AddConfigPath(".")

	if configFileFlag := cmd.Flags().Lookup("config-file"); configFileFlag != nil {
		if configFile := configFileFlag.Value.String(); configFile != "" {
			v.SetConfigFile(configFile)
		}
	}

	v.SetEnvPrefix(envPrefix)
	v.SetEnvKeyReplacer(strings.NewReplacer("-", "_"))
	v.AutomaticEnv()

	// workaround for viper not correctly binding env vars
	// https://github.com/spf13/viper/issues/761
	envKeys := make(map[string]interface{})
	if err := mapstructure.Decode(options, &envKeys); err != nil {
		return err
	}

	// bind file options (lower camel case) to environment options (envPrefix + upper snake case)
	// e.g. accessKey -> INFRA_ENGINE_ACCESS_KEY
	for envKey := range envKeys {
		fullEnvKey := fmt.Sprintf("%s_%s", envPrefix, envKey)
		if err := v.BindEnv(envKey, strcase.ToScreamingSnake(fullEnvKey)); err != nil {
			return err
		}
	}

	errs := make([]error, 0)
	// bind command line options (lower snake case) to file options (lower camel case)
	// e.g. access-key -> accessKey
	cmd.Flags().VisitAll(func(f *pflag.Flag) {
		if err := v.BindPFlag(strcase.ToLowerCamel(f.Name), f); err != nil {
			errs = append(errs, err)
		}
	})

	if len(errs) > 0 {
		var sb strings.Builder
		sb.WriteString("multiple errors seen while binding flags:\n\n")

		for _, err := range errs {
			fmt.Fprintf(&sb, "* %s\n", err)
		}

		return errors.New(sb.String())
	}

	defaults.SetDefaults(options)

	if err := v.ReadInConfig(); err != nil {
		var errNotFound *viper.ConfigFileNotFoundError
		if errors.As(err, &errNotFound) {
			return err
		}
	}

	return v.Unmarshal(options)
}

func infraHomeDir() (string, error) {
	homeDir, err := os.UserHomeDir()
	if err != nil {
		return "", err
	}

	infraDir := filepath.Join(homeDir, ".infra")

	err = os.MkdirAll(infraDir, os.ModePerm)
	if err != nil {
		return "", err
	}

	return infraDir, nil
}

func printTable(data interface{}) {
	table := tableprinter.New(os.Stdout)

	table.HeaderAlignment = tableprinter.AlignLeft
	table.AutoWrapText = false
	table.DefaultAlignment = tableprinter.AlignLeft
	table.CenterSeparator = ""
	table.ColumnSeparator = ""
	table.RowSeparator = ""
	table.HeaderLine = false
	table.BorderBottom = false
	table.BorderLeft = false
	table.BorderRight = false
	table.BorderTop = false
	table.Print(data)
}

func defaultAPIClient() (*api.Client, error) {
	config, err := readHostConfig("")
	if err != nil {
		return nil, err
	}

	return apiClient(config.Host, config.AccessKey, config.SkipTLSVerify)
}

func apiClient(host string, accessKey string, skipTLSVerify bool) (*api.Client, error) {
	u, err := urlx.Parse(host)
	if err != nil {
		return nil, err
	}

	u.Scheme = "https"

	return &api.Client{
		Url:       fmt.Sprintf("%s://%s", u.Scheme, u.Host),
		AccessKey: accessKey,
		Http: http.Client{
			Transport: &http.Transport{
				TLSClientConfig: &tls.Config{
					//nolint:gosec // We may purposely set insecureskipverify via a flag
					InsecureSkipVerify: skipTLSVerify,
				},
			},
		},
	}, nil
}

func newLoginCmd() *cobra.Command {
	type loginOptions struct {
		Host string `mapstructure:"host"`
	}

	return &cobra.Command{
		Use:     "login [SERVER]",
		Short:   "Login to Infra server",
		Example: "$ infra login",
		Args:    cobra.MaximumNArgs(1),
		RunE: func(cmd *cobra.Command, args []string) error {
			var options loginOptions
			if err := parseOptions(cmd, &options, "INFRA"); err != nil {
				return err
			}

			if len(args) == 1 {
				options.Host = args[0]
			}

			return login(options.Host)
		},
	}
}

func newLogoutCmd() *cobra.Command {
	var force bool

	cmd := &cobra.Command{
		Use:     "logout",
		Short:   "Logout of Infra",
		Example: "$ infra logout",
		RunE: func(cmd *cobra.Command, args []string) error {
			return logout(force)
		},
	}

	cmd.Flags().BoolVarP(&force, "force", "f", false, "logout and remove context")

	return cmd
}

func newListCmd() *cobra.Command {
	return &cobra.Command{
		Use:     "list",
		Aliases: []string{"ls"},
		Short:   "List destinations and your access",
		RunE: func(cmd *cobra.Command, args []string) error {
			return list()
		},
	}
}

func newUseCmd() *cobra.Command {
	return &cobra.Command{
		Use:   "use DESTINATION",
		Short: "Connect to a destination",
		Example: `
# Connect to a Kubernetes cluster
$ infra use kubernetes.development

# Connect to a Kubernetes namespace
$ infra use kubernetes.development.kube-system
		`,
		Args: cobra.ExactArgs(1),
		RunE: func(cmd *cobra.Command, args []string) error {
			name := args[0]

			client, err := defaultAPIClient()
			if err != nil {
				return err
			}

			config, err := currentHostConfig()
			if err != nil {
				return err
			}

			err = updateKubeconfig(client, config.PolymorphicID)
			if err != nil {
				return err
			}

			parts := strings.Split(name, ".")

			if len(parts) < 2 {
				return errors.New("invalid argument")
			}

			if len(parts) <= 2 || parts[2] == "default" {
				return kubernetesSetContext("infra:" + parts[1])
			}

			return kubernetesSetContext("infra:" + parts[1] + ":" + parts[2])
		},
	}
}

func newAccessCmd() *cobra.Command {
	cmd := &cobra.Command{
		Use:   "access",
		Short: "Manage access",
	}

	cmd.AddCommand(newAccessListCmd())
	cmd.AddCommand(newAccessGrantCmd())
	cmd.AddCommand(newAccessRevokeCmd())

	return cmd
}

func newKeysCmd() *cobra.Command {
	cmd := &cobra.Command{
		Use:   "keys",
		Short: "Manage access keys used by machines to authenticate with Infra and call the API",
	}

	cmd.AddCommand(newKeysListCmd())
	cmd.AddCommand(newKeysCreateCmd())
	cmd.AddCommand(newKeysDeleteCmd())

	return cmd
}

func newDestinationsCmd() *cobra.Command {
	cmd := &cobra.Command{
		Use:   "destinations",
		Short: "Connect & manage destinations",
	}

	cmd.AddCommand(newDestinationsListCmd())
	cmd.AddCommand(newDestinationsAddCmd())
	cmd.AddCommand(newDestinationsRemoveCmd())

	return cmd
}

func canonicalPath(in string) (string, error) {
	homeDir, err := os.UserHomeDir()
	if err != nil {
		return "", err
	}

	out := in
	if strings.HasPrefix(in, "$HOME") {
		out = strings.Replace(in, "$HOME", homeDir, 1)
	} else if strings.HasPrefix(in, "~") {
		out = strings.Replace(in, "~", homeDir, 1)
	}

	abs, err := filepath.Abs(out)
	if err != nil {
		return "", err
	}

	return abs, nil
}

func newServerCmd() *cobra.Command {
	cmd := &cobra.Command{
		Use:   "server",
		Short: "Start Infra server",

		RunE: func(cmd *cobra.Command, args []string) error {
			// override default strcase.ToLowerCamel behaviour
			strcase.ConfigureAcronym("enable-ui", "enableUI")
			strcase.ConfigureAcronym("ui-proxy-url", "uiProxyURL")

			options := server.Options{}
			if err := parseOptions(cmd, &options, "INFRA_SERVER"); err != nil {
				return err
			}

			tlsCache, err := canonicalPath(options.TLSCache)
			if err != nil {
				return err
			}

			options.TLSCache = tlsCache

			dbFile, err := canonicalPath(options.DBFile)
			if err != nil {
				return err
			}

			options.DBFile = dbFile

			dbEncryptionKey, err := canonicalPath(options.DBEncryptionKey)
			if err != nil {
				return err
			}

			options.DBEncryptionKey = dbEncryptionKey

			return server.Run(options)
		},
	}

	cmd.Flags().StringP("config-file", "f", "", "Server configuration file")
	cmd.Flags().String("admin-access-key", "", "Admin access key (secret)")
	cmd.Flags().String("access-key", "", "Access key (secret)")
	cmd.Flags().String("tls-cache", "$HOME/.infra/cache", "Directory to cache TLS certificates")
	cmd.Flags().String("db-file", "$HOME/.infra/sqlite3.db", "Path to SQLite 3 database")
	cmd.Flags().String("db-name", "", "Database name")
	cmd.Flags().String("db-host", "", "Database host")
	cmd.Flags().Int("db-port", 0, "Database port")
	cmd.Flags().String("db-username", "", "Database username")
	cmd.Flags().String("db-password", "", "Database password (secret)")
	cmd.Flags().String("db-parameters", "", "Database additional connection parameters")
	cmd.Flags().String("db-encryption-key", "$HOME/.infra/sqlite3.db.key", "Database encryption key")
	cmd.Flags().String("db-encryption-key-provider", "native", "Database encryption key provider")
	cmd.Flags().Bool("enable-telemetry", true, "Enable telemetry")
	cmd.Flags().Bool("enable-crash-reporting", true, "Enable crash reporting")
	cmd.Flags().Bool("enable-ui", false, "Enable Infra server UI")
	cmd.Flags().String("ui-proxy-url", "", "Proxy upstream UI requests to this url")
	cmd.Flags().DurationP("session-duration", "d", time.Hour*12, "User session duration")
	cmd.Flags().Bool("enable-setup", true, "Enable one-time setup")

	return cmd
}

func newEngineCmd() *cobra.Command {
	cmd := &cobra.Command{
		Use:   "engine",
		Short: "Start Infra Engine",
		RunE: func(cmd *cobra.Command, args []string) error {
			// override default strcase.ToLowerCamel behaviour
			strcase.ConfigureAcronym("skip-tls-verify", "skipTLSVerify")

			var options engine.Options
			if err := parseOptions(cmd, &options, "INFRA_ENGINE"); err != nil {
				return err
			}

			tlsCache, err := canonicalPath(options.TLSCache)
			if err != nil {
				return err
			}

			options.TLSCache = tlsCache

			return engine.Run(options)
		},
	}

	cmd.Flags().StringP("config-file", "f", "", "Engine config file")
	cmd.Flags().StringP("server", "s", "", "Infra server hostname")
	cmd.Flags().StringP("access-key", "a", "", "Infra access key (use file:// to load from a file)")
	cmd.Flags().StringP("name", "n", "", "Destination name")
	cmd.Flags().String("tls-cache", "$HOME/.infra/cache", "Directory to cache TLS certificates")
	cmd.Flags().Bool("skip-tls-verify", false, "Skip verifying server TLS certificates")

	return cmd
}

func newTokensCmd() *cobra.Command {
	cmd := &cobra.Command{
		Use:   "tokens",
		Short: "Create & manage tokens",
	}

	cmd.AddCommand(newTokensCreateCmd())

	return cmd
}

func newProvidersCmd() *cobra.Command {
	cmd := &cobra.Command{
		Use:   "providers",
		Short: "Add & manage identity providers",
	}

	cmd.AddCommand(newProvidersListCmd())
	cmd.AddCommand(newProvidersAddCmd())
	cmd.AddCommand(newProvidersRemoveCmd())

	return cmd
}

func newInfoCmd() *cobra.Command {
	return &cobra.Command{
		Use:   "info",
		Short: "Display the info about the current session",
		RunE: func(cmd *cobra.Command, args []string) error {
			config, err := currentHostConfig()
			if err != nil {
				return err
			}

			client, err := defaultAPIClient()
			if err != nil {
				return err
			}

			w := tabwriter.NewWriter(os.Stdout, 0, 0, 1, ' ', tabwriter.AlignRight)
			defer w.Flush()

<<<<<<< HEAD
			admin := false

			if !config.isLoggedIn() {
				return errorNotLoggedIn
			}

			if config.isUser() {
=======
			fmt.Fprintln(w)
			fmt.Fprintln(w, "Server:\t", config.Host)

			if config.ProviderID != 0 {
				// a provider implies this is a user identity
>>>>>>> c745f544
				provider, err := client.GetProvider(config.ProviderID)
				if err != nil {
					return err
				}

				user, err := client.GetUser(config.ID)
				if err != nil {
					return err
				}

				groups, err := client.ListUserGroups(config.ID)
				if err != nil {
					return err
				}

				var groupsStr string
				for i, g := range groups {
					if i != 0 {
						groupsStr += ", "
					}

					groupsStr += g.Name
				}

<<<<<<< HEAD
				for _, p := range user.Permissions {
					if p == "infra.*" {
						admin = true
					}
				}

				fmt.Fprintln(w)
				fmt.Fprintln(w, "Server:\t", config.Host)
				fmt.Fprintf(w, "Identity Provider:\t %s (%s)\n", provider.Name, provider.URL)
				fmt.Fprintln(w, "User:\t", user.Email)
				fmt.Fprintln(w, "Groups:\t", groupsStr)
				fmt.Fprintln(w, "Admin:\t", admin)
				fmt.Fprintln(w)
			} else if config.isMachine() {
=======
				fmt.Fprintln(w, "Groups:\t", names)
			} else {
>>>>>>> c745f544
				machine, err := client.GetMachine(config.ID)
				if err != nil {
					fmt.Fprintln(os.Stderr, "6.3")
					return err
				}

<<<<<<< HEAD
				for _, p := range machine.Permissions {
					if p == "infra.*" {
						admin = true
					}
				}
				fmt.Fprintln(w)
				fmt.Fprintln(w, "Server:\t", config.Host)
				fmt.Fprintln(w, "Machine:\t", machine.Name)
				fmt.Fprintln(w, "Admin:\t", admin)
				fmt.Fprintln(w)
=======
				fmt.Fprintln(w, "Machine:\t", machine.Name)
>>>>>>> c745f544
			}

			return nil
		},
	}
}

func newImportCmd() *cobra.Command {
	type importOptions struct {
		Replace bool
	}

	cmd := &cobra.Command{
		Use:   "import FILE",
		Short: "Import an Infra server configuration",
		Args:  cobra.ExactArgs(1),
		RunE: func(cmd *cobra.Command, args []string) error {
			var options importOptions
			if err := parseOptions(cmd, &options, "INFRA_IMPORT"); err != nil {
				return err
			}

			client, err := defaultAPIClient()
			if err != nil {
				return err
			}

			contents, err := ioutil.ReadFile(args[0])
			if err != nil {
				return fmt.Errorf("reading configuration file: %w", err)
			}

			var c config.Config
			err = yaml.Unmarshal(contents, &c)
			if err != nil {
				return err
			}

			return config.Import(client, c, options.Replace)
		},
	}

	cmd.Flags().Bool("replace", false, "replace any existing configuration")

	return cmd
}

func newMachinesCmd() *cobra.Command {
	cmd := &cobra.Command{
		Use:   "machines",
		Short: "Create & manage machine identities",
	}

	cmd.AddCommand(newMachinesCreateCmd())
	cmd.AddCommand(newMachinesListCmd())
	cmd.AddCommand(newMachinesDeleteCmd())

	return cmd
}

func newVersionCmd() *cobra.Command {
	return &cobra.Command{
		Use:   "version",
		Short: "Display the Infra version",
		RunE: func(cmd *cobra.Command, args []string) error {
			return version()
		},
	}
}

var nonInteractiveMode bool

func NewRootCmd() (*cobra.Command, error) {
	cobra.EnableCommandSorting = false

	type rootOptions struct {
		LogLevel       string `mapstructure:"logLevel"`
		NonInteractive bool   `mapstructure:"nonInteractive"`
	}

	rootCmd := &cobra.Command{
		Use:               "infra",
		CompletionOptions: cobra.CompletionOptions{DisableDefaultCmd: true},
		SilenceUsage:      true,
		SilenceErrors:     true,
		PersistentPreRunE: func(cmd *cobra.Command, args []string) error {
			var options rootOptions
			if err := parseOptions(cmd, &options, "INFRA"); err != nil {
				return err
			}

			nonInteractiveMode = options.NonInteractive

			return logging.SetLevel(options.LogLevel)
		},
	}

	rootCmd.AddCommand(newLoginCmd())
	rootCmd.AddCommand(newLogoutCmd())
	rootCmd.AddCommand(newListCmd())
	rootCmd.AddCommand(newUseCmd())
	rootCmd.AddCommand(newAccessCmd())
	rootCmd.AddCommand(newKeysCmd())
	rootCmd.AddCommand(newDestinationsCmd())
	rootCmd.AddCommand(newProvidersCmd())
	rootCmd.AddCommand(newMachinesCmd())
	rootCmd.AddCommand(newTokensCmd())
	rootCmd.AddCommand(newImportCmd())
	rootCmd.AddCommand(newInfoCmd())
	rootCmd.AddCommand(newServerCmd())
	rootCmd.AddCommand(newEngineCmd())
	rootCmd.AddCommand(newVersionCmd())

	rootCmd.PersistentFlags().String("log-level", "info", "Set the log level. One of error, warn, info, or debug")
	rootCmd.PersistentFlags().Bool("non-interactive", false, "don't assume an interactive terminal, even if there is one")

	return rootCmd, nil
}

func Run() error {
	cmd, err := NewRootCmd()
	if err != nil {
		return err
	}

	err = cmd.Execute()
	printError(err)
	return err
}

func printError(err error) {
	if err != nil {
		if !errors.Is(err, terminal.InterruptErr) {
			fmt.Fprint(os.Stderr, err.Error())
		}
	}
}<|MERGE_RESOLUTION|>--- conflicted
+++ resolved
@@ -461,21 +461,11 @@
 			w := tabwriter.NewWriter(os.Stdout, 0, 0, 1, ' ', tabwriter.AlignRight)
 			defer w.Flush()
 
-<<<<<<< HEAD
-			admin := false
-
 			if !config.isLoggedIn() {
 				return errorNotLoggedIn
 			}
 
 			if config.isUser() {
-=======
-			fmt.Fprintln(w)
-			fmt.Fprintln(w, "Server:\t", config.Host)
-
-			if config.ProviderID != 0 {
-				// a provider implies this is a user identity
->>>>>>> c745f544
 				provider, err := client.GetProvider(config.ProviderID)
 				if err != nil {
 					return err
@@ -500,45 +490,22 @@
 					groupsStr += g.Name
 				}
 
-<<<<<<< HEAD
-				for _, p := range user.Permissions {
-					if p == "infra.*" {
-						admin = true
-					}
-				}
-
 				fmt.Fprintln(w)
 				fmt.Fprintln(w, "Server:\t", config.Host)
 				fmt.Fprintf(w, "Identity Provider:\t %s (%s)\n", provider.Name, provider.URL)
 				fmt.Fprintln(w, "User:\t", user.Email)
-				fmt.Fprintln(w, "Groups:\t", groupsStr)
-				fmt.Fprintln(w, "Admin:\t", admin)
 				fmt.Fprintln(w)
 			} else if config.isMachine() {
-=======
-				fmt.Fprintln(w, "Groups:\t", names)
-			} else {
->>>>>>> c745f544
 				machine, err := client.GetMachine(config.ID)
 				if err != nil {
 					fmt.Fprintln(os.Stderr, "6.3")
 					return err
 				}
 
-<<<<<<< HEAD
-				for _, p := range machine.Permissions {
-					if p == "infra.*" {
-						admin = true
-					}
-				}
 				fmt.Fprintln(w)
 				fmt.Fprintln(w, "Server:\t", config.Host)
 				fmt.Fprintln(w, "Machine:\t", machine.Name)
-				fmt.Fprintln(w, "Admin:\t", admin)
 				fmt.Fprintln(w)
-=======
-				fmt.Fprintln(w, "Machine:\t", machine.Name)
->>>>>>> c745f544
 			}
 
 			return nil
