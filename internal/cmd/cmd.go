--- conflicted
+++ resolved
@@ -290,11 +290,7 @@
 }
 
 func addFormatFlag(flags *pflag.FlagSet, bind *string) {
-<<<<<<< HEAD
 	flags.StringVar(bind, "format", "", "Output format [json]")
-=======
-	flags.StringVar(bind, "format", "default", "Output format [default, json]")
->>>>>>> 88a2c8c7
 }
 
 func usageTemplate() string {
