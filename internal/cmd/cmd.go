--- conflicted
+++ resolved
@@ -525,50 +525,6 @@
 	}
 }
 
-<<<<<<< HEAD
-func newImportCmd() *cobra.Command {
-	type importOptions struct {
-		Replace bool
-	}
-
-	cmd := &cobra.Command{
-		Use:               "import FILE",
-		Short:             "Import an Infra server configuration",
-		Args:              cobra.ExactArgs(1),
-		PersistentPreRunE: mustBeLoggedIn,
-		RunE: func(cmd *cobra.Command, args []string) error {
-			var options importOptions
-			if err := parseOptions(cmd, &options, "INFRA_IMPORT"); err != nil {
-				return err
-			}
-
-			client, err := defaultAPIClient()
-			if err != nil {
-				return err
-			}
-
-			contents, err := ioutil.ReadFile(args[0])
-			if err != nil {
-				return fmt.Errorf("reading configuration file: %w", err)
-			}
-
-			var c config.Config
-			err = yaml.Unmarshal(contents, &c)
-			if err != nil {
-				return err
-			}
-
-			return config.Import(client, c, options.Replace)
-		},
-	}
-
-	cmd.Flags().Bool("replace", false, "replace any existing configuration")
-
-	return cmd
-}
-
-=======
->>>>>>> f59009df
 func newMachinesCmd() *cobra.Command {
 	cmd := &cobra.Command{
 		Use:               "machines",
