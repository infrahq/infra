--- conflicted
+++ resolved
@@ -54,16 +54,12 @@
 		RunE: func(cmd *cobra.Command, args []string) error {
 			name := args[0]
 
-<<<<<<< HEAD
 			var options identityOptions
 			if err := parseOptions(cmd, &options, ""); err != nil {
 				return err
 			}
 
 			createResp, err := CreateLocalIdentity(name)
-=======
-			createResp, err := CreateInfraIdentity(name)
->>>>>>> 09f54f78
 			if err != nil {
 				return err
 			}
