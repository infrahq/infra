package cmd

import (
	"context"
	"crypto/x509"
	"errors"
	"fmt"
	"net/http"
	"os"
	"sort"
	"strings"
	"time"

	survey "github.com/AlecAivazis/survey/v2"
	"github.com/AlecAivazis/survey/v2/terminal"
	"github.com/cli/browser"
	"github.com/coreos/go-oidc/v3/oidc"
	"github.com/goware/urlx"
	"github.com/muesli/termenv"
	"github.com/spf13/cobra"

	"github.com/infrahq/infra/api"
	"github.com/infrahq/infra/internal/generate"
	"github.com/infrahq/infra/internal/logging"
	"github.com/infrahq/infra/uid"
)

type loginCmdOptions struct {
	Server         string
	AccessKey      string
	Provider       string
	SkipTLSVerify  bool
	NonInteractive bool
}

type loginMethod int8

const (
	localLogin loginMethod = iota
	accessKeyLogin
	oidcLogin
)

const cliLoginRedirectURL = "http://localhost:8301"

<<<<<<< HEAD
var errMessageLogin = "Could not login at this time."

func newLoginCmd() *cobra.Command {
=======
func newLoginCmd(_ *CLI) *cobra.Command {
>>>>>>> b7bd65af
	var options loginCmdOptions

	cmd := &cobra.Command{
		Use:   "login [SERVER]",
		Short: "Login to Infra",
		Example: `# By default, login will prompt for all required information.
$ infra login

# Login to a specific server
$ infra login infraexampleserver.com

# Login with a specific identity provider
$ infra login --provider okta

# Login with an access key
$ infra login --key 1M4CWy9wF5.fAKeKEy5sMLH9ZZzAur0ZIjy`,
		Args:  MaxArgs(1),
		Group: "Core commands:",
		RunE: func(cmd *cobra.Command, args []string) error {
			if len(args) == 1 {
				options.Server = args[0]
			}

			return login(options)
		},
	}

	cmd.Flags().StringVar(&options.AccessKey, "key", "", "Login with an access key")
	cmd.Flags().StringVar(&options.Provider, "provider", "", "Login with an identity provider")
	cmd.Flags().BoolVar(&options.SkipTLSVerify, "skip-tls-verify", false, "Skip verifying server TLS certificates")
	addNonInteractiveFlag(cmd.Flags(), &options.NonInteractive)
	return cmd
}

func login(options loginCmdOptions) error {
	var err error

	if options.Server == "" {
		options.Server, err = promptServer(options)
		if err != nil {
			return err
		}
	}

	client, err := newAPIClient(options)
	if err != nil {
		return err
	}

	loginReq := &api.LoginRequest{}

	// if signup is required, use it to create an admin account
	// and use those credentials for subsequent requests
	signupEnabled, err := client.SignupEnabled()
	if err != nil {
		return UserFacingError{
			Underlying:        err,
			UserFacingMessage: errMessageLogin,
			ShowUnderlying:    true,
		}
	}

	if signupEnabled.Enabled {
		loginReq.PasswordCredentials, err = runSignupForLogin(client)
		if err != nil {
			return err
		}

		return loginToInfra(client, loginReq)
	}

	switch {
	case options.AccessKey != "":
		loginReq.AccessKey = options.AccessKey
	case options.Provider != "":
		loginReq.OIDC, err = loginToProviderN(client, options.Provider)
		if err != nil {
			return err
		}
	default:
		if options.NonInteractive {
			return UserFacingError{
				UserFacingMessage: "Non-interactive login requires key, instead run: 'infra login SERVER --non-interactive --key KEY",
			}
		}
		loginMethod, provider, err := promptLoginOptions(client)
		if err != nil {
			return UserFacingError{
				Underlying: err,
			}
		}

		switch loginMethod {
		case accessKeyLogin:
			loginReq.AccessKey, err = promptAccessKeyLogin()
			if err != nil {
				return err
			}
		case localLogin:
			loginReq.PasswordCredentials, err = promptLocalLogin()
			if err != nil {
				return err
			}
		case oidcLogin:
			loginReq.OIDC, err = loginToProvider(provider)
			if err != nil {
				return err
			}
		}

	}

	return loginToInfra(client, loginReq)
}

func loginToInfra(client *api.Client, loginReq *api.LoginRequest) error {
	loginRes, err := client.Login(loginReq)
	if err != nil {
		if errors.Is(err, api.ErrUnauthorized) {
			msg := "Login failed: "
			switch {
			case loginReq.AccessKey != "":
				msg += "your access key may not be valid."
			case loginReq.PasswordCredentials != nil:
				msg += "your id or password may be incorrect."
			case loginReq.OIDC != nil:
				msg += "could not login to infra through this connected identity provider."
			}
			if isLoggedInCurrent() {
				msg += fmt.Sprintf(" Your existing session as [%s] is still active.", getLoggedInIdentityName())
			}

			return UserFacingError{
				UserFacingMessage: msg,
			}
		}
		return UserFacingError{
			Underlying: err,
		}
	}

	fmt.Fprintf(os.Stderr, "  Logged in as [%s]\n", termenv.String(loginRes.Name).Bold().String())

	if err := updateInfraConfig(client, loginReq, loginRes); err != nil {
		return UserFacingError{
			UserFacingMessage: "Could not update some configurations",
			Underlying:        err,
			ShowUnderlying:    true,
		}
	}

	// Client needs to be refreshed from here onwards, based on the newly saved infra configuration.
	client, err = defaultAPIClient()
	if err != nil {
		return err
	}

	if err := updateKubeconfig(client, loginRes.PolymorphicID); err != nil {

		return UserFacingError{
			UserFacingMessage: "Could not update some configurations",
			Underlying:        err,
			ShowUnderlying:    true,
		}
	}

	if loginRes.PasswordUpdateRequired {
		if err := updateUserPassword(client, loginRes.PolymorphicID, loginReq.PasswordCredentials.Password); err != nil {
			return UserFacingError{
				UserFacingMessage: "Error while updating user",
				Underlying:        err,
				ShowUnderlying:    true,
			}
		}
	}

	return nil
}

// Updates all configs with the current logged in session
func updateInfraConfig(client *api.Client, loginReq *api.LoginRequest, loginRes *api.LoginResponse) error {
	clientHostConfig := ClientHostConfig{
		Current:       true,
		PolymorphicID: loginRes.PolymorphicID,
		Name:          loginRes.Name,
		AccessKey:     loginRes.AccessKey,
		Expires:       loginRes.Expires,
	}

	t, ok := client.HTTP.Transport.(*http.Transport)
	if !ok {
		return fmt.Errorf("Could not update config due to an internal error")
	}
	clientHostConfig.SkipTLSVerify = t.TLSClientConfig.InsecureSkipVerify

	if loginReq.OIDC != nil {
		clientHostConfig.ProviderID = loginReq.OIDC.ProviderID
	}

	u, err := urlx.Parse(client.URL)
	if err != nil {
		return err
	}
	clientHostConfig.Host = u.Host

	if err := saveHostConfig(clientHostConfig); err != nil {
		return err
	}

	return nil
}

func oidcflow(host string, clientId string) (string, error) {
	// find out what the authorization endpoint is
	logging.S.Debug("setting up oauth request to provider")
	provider, err := oidc.NewProvider(context.Background(), fmt.Sprintf("https://%s", host))
	if err != nil {
		return "", UserFacingError{
			UserFacingMessage: errMessageLogin,
			Underlying:        fmt.Errorf("error while redirecting to provider: get provider oidc info: %w", err),
			ShowUnderlying:    true,
		}
	}

	// claims are the attributes of the user we want to know from the identity provider
	var claims struct {
		ScopesSupported []string `json:"scopes_supported"`
	}

	if err := provider.Claims(&claims); err != nil {
		return "", UserFacingError{
			UserFacingMessage: errMessageLogin,
			Underlying:        fmt.Errorf("error while redirecting to provider: parsing claims: %w", err),
			ShowUnderlying:    true,
		}
	}

	scopes := []string{"openid", "email"} // openid and email are required scopes for login to work

	// we want to be able to use these scopes to access groups, but they are not needed
	wantScope := map[string]bool{
		"groups":         true,
		"offline_access": true,
	}

	for _, scope := range claims.ScopesSupported {
		if wantScope[scope] {
			scopes = append(scopes, scope)
		}
	}

	// the state makes sure we are getting the correct response for our request
	state, err := generate.CryptoRandom(12)
	if err != nil {
		return "", UserFacingError{
			UserFacingMessage: errMessageLogin,
			Underlying:        fmt.Errorf("error while redirecting to provider: %w", err),
			ShowUnderlying:    true,
		}
	}

	authorizeURL := fmt.Sprintf("%s?redirect_uri=http://localhost:8301&client_id=%s&response_type=code&scope=%s&state=%s", provider.Endpoint().AuthURL, clientId, strings.Join(scopes, "+"), state)

	// the local server receives the response from the identity provider and sends it along to the infra server
	ls, err := newLocalServer()
	if err != nil {
		return "", UserFacingError{
			UserFacingMessage: errMessageLogin,
			Underlying:        fmt.Errorf("error while redirecting to provider: %w", err),
			ShowUnderlying:    true,
		}
	}

	err = browser.OpenURL(authorizeURL)
	if err != nil {
		return "", UserFacingError{
			UserFacingMessage: errMessageLogin,
			Underlying:        fmt.Errorf("error while redirecting to provider: %w", err),
			ShowUnderlying:    true,
		}
	}

	code, recvstate, err := ls.wait(time.Minute * 5)
	if err != nil {
		return "", UserFacingError{
			UserFacingMessage: errMessageLogin,
			Underlying:        fmt.Errorf("error while authenticating with provider: %w", err),
			ShowUnderlying:    true,
		}
	}

	if state != recvstate {
		//lint:ignore ST1005, user facing error
		return "", UserFacingError{
			UserFacingMessage: errMessageLogin,
			Underlying:        fmt.Errorf("error while logging in with provider: login aborted, provider state did not match the expected state"),
			ShowUnderlying:    true,
		}
	}

	return code, nil
}

// Prompt user to change their preset password when loggin in for the first time
func updateUserPassword(client *api.Client, pid uid.PolymorphicID, oldPassword string) error {
	// Todo otp: update term to temporary password (https://github.com/infrahq/infra/issues/1441)
	fmt.Println("\n  One time password was used.")

	newPassword, err := promptUpdatePassword(oldPassword)
	if err != nil {
		return err
	}

	userID, err := pid.ID()
	if err != nil {
		return fmt.Errorf("update user id login: %w", err)
	}

	if _, err := client.UpdateIdentity(&api.UpdateIdentityRequest{ID: userID, Password: newPassword}); err != nil {
		return fmt.Errorf("update user login: %w", err)
	}

	fmt.Println("  Password updated.")

	return nil
}

// Given the provider name, directs user to its OIDC login page, then saves the auth code (to later login to infra)
func loginToProviderN(client *api.Client, providerName string) (*api.LoginRequestOIDC, error) {
	provider, err := GetProviderByName(client, providerName)
	if err != nil {
		return nil, UserFacingError{
			Underlying: err,
		}
	}
	return loginToProvider(provider)
}

// Given the provider, directs user to its OIDC login page, then saves the auth code (to later login to infra)
func loginToProvider(provider *api.Provider) (*api.LoginRequestOIDC, error) {
	fmt.Fprintf(os.Stderr, "  Logging in with %s...\n", termenv.String(provider.Name).Bold().String())

	code, err := oidcflow(provider.URL, provider.ClientID)
	if err != nil {
		return nil, err
	}

	return &api.LoginRequestOIDC{
		ProviderID:  provider.ID,
		RedirectURL: cliLoginRedirectURL,
		Code:        code,
	}, nil
}

func runSignupForLogin(client *api.Client) (*api.LoginRequestPasswordCredentials, error) {
	fmt.Fprintln(os.Stderr, "  Welcome to Infra. Set up your admin user:")

	email := ""
	if err := survey.AskOne(&survey.Input{Message: "Email:"}, &email, survey.WithStdio(os.Stdin, os.Stderr, os.Stderr), survey.WithValidator(checkEmailRequirements)); err != nil {
		return nil, err
	}

	password, err := promptPasswordConfirm("")
	if err != nil {
		return nil, err
	}

	_, err = client.Signup(&api.SignupRequest{Email: email, Password: password})
	if err != nil {
		return nil, err
	}

	return &api.LoginRequestPasswordCredentials{
		Email:    email,
		Password: password,
	}, nil
}

// Only used when logging in or switching to a new session, since user has no credentials. Otherwise, use defaultAPIClient().
func newAPIClient(options loginCmdOptions) (*api.Client, error) {
	if !options.SkipTLSVerify {
		// Prompt user only if server fails the TLS verification
		if err := verifyTLS(options.Server); err != nil {
			if !errors.Is(err, ErrTLSNotVerified) {
				return nil, err
			}

			if options.NonInteractive {
				fmt.Fprintf(os.Stderr, "%s\n", ErrTLSNotVerified.Error())
				return nil, UserFacingError{
					UserFacingMessage: "Non-interactive login does not allow insecure connection by default,\n       unless overridden with  '--skip-tls-verify'.",
				}
			}

			if err = promptSkipTLSVerify(); err != nil {
				return nil, err
			}
			options.SkipTLSVerify = true
		}
	}

	client, err := apiClient(options.Server, "", options.SkipTLSVerify)
	if err != nil {
		return nil, err
	}

	return client, nil
}

func verifyTLS(host string) error {
	url, err := urlx.Parse(host)
	if err != nil {
		return UserFacingError{
			UserFacingMessage: fmt.Sprintf("Could not reach server [%s]. Please check server hostname.", host),
			Underlying:        err,
			ShowUnderlying:    true,
		}
	}
	url.Scheme = "https"
	urlString := url.String()

	logging.S.Debug("creating request to verify tls")
	req, err := http.NewRequestWithContext(context.TODO(), http.MethodGet, urlString, nil)
	if err != nil {
		return UserFacingError{
			Underlying: err,
		}
	}

	logging.S.Debug("verifying TLS")
	res, err := http.DefaultClient.Do(req)
	if err != nil {
		if !errors.As(err, &x509.UnknownAuthorityError{}) && !errors.As(err, &x509.HostnameError{}) && !strings.Contains(err.Error(), "certificate is not trusted") {
			// Unexpected error, that is not caused by insecure tls
			return UserFacingError{
				UserFacingMessage: fmt.Sprintf("Could not reach server [%s]. Please check server hostname.", host),
				Underlying:        err,
				ShowUnderlying:    true,
			}
		}

		logging.S.Debug(err)
		return ErrTLSNotVerified
	}

	defer res.Body.Close()
	logging.S.Debug("tls check passed")
	return nil
}

func promptLocalLogin() (*api.LoginRequestPasswordCredentials, error) {
	var credentials struct {
		Email    string
		Password string
	}

	questionPrompt := []*survey.Question{
		{
			Name:     "Email",
			Prompt:   &survey.Input{Message: "Email:"},
			Validate: survey.Required,
		},
		{
			Name:     "Password",
			Prompt:   &survey.Password{Message: "Password:"},
			Validate: survey.Required,
		},
	}

	if err := survey.Ask(questionPrompt, &credentials, survey.WithStdio(os.Stdin, os.Stderr, os.Stderr)); err != nil {
		return &api.LoginRequestPasswordCredentials{}, err
	}

	return &api.LoginRequestPasswordCredentials{
		Email:    credentials.Email,
		Password: credentials.Password,
	}, nil
}

func promptAccessKeyLogin() (string, error) {
	var accessKey string
	if err := survey.AskOne(&survey.Password{Message: "Access Key:"}, &accessKey, survey.WithStdio(os.Stdin, os.Stderr, os.Stderr), survey.WithValidator(survey.Required)); err != nil {
		return "", err
	}
	return accessKey, nil
}

func listProviders(client *api.Client) ([]api.Provider, error) {
	providers, err := client.ListProviders("")
	if err != nil {
		return nil, err
	}

	sort.Slice(providers, func(i, j int) bool {
		return providers[i].Name < providers[j].Name
	})

	return providers, nil
}

func promptLoginOptions(client *api.Client) (loginMethod loginMethod, provider *api.Provider, err error) {
	providers, err := listProviders(client)
	if err != nil {
		return 0, nil, err
	}

	var options []string
	for _, p := range providers {
		options = append(options, fmt.Sprintf("%s (%s)", p.Name, p.URL))
	}

	options = append(options, "Login with email and password")
	options = append(options, "Login with an access key")

	var i int
	selectPrompt := &survey.Select{
		Message: "Select a login method:",
		Options: options,
	}
	err = survey.AskOne(selectPrompt, &i, survey.WithStdio(os.Stdin, os.Stderr, os.Stderr))
	if errors.Is(err, terminal.InterruptErr) {
		return 0, nil, err
	}

	switch i {
	case len(options) - 1: // last option: accessKeyLogin
		return accessKeyLogin, nil, nil
	case len(options) - 2: // second last option: localLogin
		return localLogin, nil, nil
	default:
		return oidcLogin, &providers[i], nil
	}
}

// Error out if it fails TLS verification and user does not want to connect.
func promptSkipTLSVerify() error {
	// Although the same error, format is a little different for interactive/non-interactive.
	fmt.Fprintf(os.Stderr, "  %s\n", ErrTLSNotVerified.Error())
	confirmPrompt := &survey.Confirm{
		Message: "Are you sure you want to continue?",
	}
	proceed := false
	if err := survey.AskOne(confirmPrompt, &proceed, survey.WithStdio(os.Stdin, os.Stderr, os.Stderr)); err != nil {
		return err
	}
	if !proceed {
		return terminal.InterruptErr
	}
	return nil
}

// Returns the host address of the Infra server that user would like to log into
func promptServer(options loginCmdOptions) (string, error) {
	if options.NonInteractive {
		return "", UserFacingError{
			UserFacingMessage: "Non-interactive login requires the [SERVER] argument.",
		}
	}

	config, err := readOrCreateClientConfig()
	if err != nil {
		return "", UserFacingError{
			Underlying: err,
		}
	}

	servers := config.Hosts

	if len(servers) == 0 {
		return promptNewServer()
	}

	return promptServerList(servers)
}

func promptNewServer() (string, error) {
	var server string
	err := survey.AskOne(&survey.Input{Message: "Server:"}, &server, survey.WithStdio(os.Stdin, os.Stderr, os.Stderr), survey.WithValidator(survey.Required))
	if err != nil {
		return "", err
	}

	return server, nil
}

func promptServerList(servers []ClientHostConfig) (string, error) {
	var promptOptions []string
	for _, server := range servers {
		promptOptions = append(promptOptions, server.Host)
	}

	defaultOption := "Connect to a new server"
	promptOptions = append(promptOptions, defaultOption)

	prompt := &survey.Select{
		Message: "Select a server:",
		Options: promptOptions,
	}

	filter := func(filterValue string, optValue string, optIndex int) bool {
		return strings.Contains(optValue, filterValue) || strings.EqualFold(optValue, defaultOption)
	}

	var i int
	if err := survey.AskOne(prompt, &i, survey.WithFilter(filter), survey.WithStdio(os.Stdin, os.Stderr, os.Stderr)); err != nil {
		return "", err
	}

	if promptOptions[i] == defaultOption {
		return promptNewServer()
	}

	return servers[i].Host, nil
}<|MERGE_RESOLUTION|>--- conflicted
+++ resolved
@@ -43,13 +43,9 @@
 
 const cliLoginRedirectURL = "http://localhost:8301"
 
-<<<<<<< HEAD
 var errMessageLogin = "Could not login at this time."
 
-func newLoginCmd() *cobra.Command {
-=======
 func newLoginCmd(_ *CLI) *cobra.Command {
->>>>>>> b7bd65af
 	var options loginCmdOptions
 
 	cmd := &cobra.Command{
