--- conflicted
+++ resolved
@@ -24,17 +24,10 @@
 	CharacterRanges []CharRange
 }
 
-<<<<<<< HEAD
-func String(value, name string, min, max int, charset ...CharRange) StringRule {
-	return StringRule{
-		Value:           value,
-		Name:            name,
-=======
 func String(name, value string, min, max int, charset ...CharRange) StringRule {
 	return StringRule{
 		Name:            name,
 		Value:           value,
->>>>>>> 7667dd77
 		MinLength:       min,
 		MaxLength:       max,
 		CharacterRanges: charset,
