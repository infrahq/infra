package access

import (
	"fmt"

	"github.com/gin-gonic/gin"

	"github.com/infrahq/infra/internal/server/data"
	"github.com/infrahq/infra/internal/server/models"
	"github.com/infrahq/infra/uid"
)

func currentAccessKey(c *gin.Context) *models.AccessKey {
	accessKey, ok := c.MustGet("key").(*models.AccessKey)
	if !ok {
		return nil
	}

	return accessKey
}

<<<<<<< HEAD
func ListAccessKeys(c *gin.Context, identityID uid.ID, name string, showExpired bool, p *models.Pagination) ([]models.AccessKey, error) {
	db, err := RequireInfraRole(c, models.InfraAdminRole, models.InfraViewRole)
=======
func ListAccessKeys(c *gin.Context, identityID uid.ID, name string, showExpired bool, pg models.Pagination) ([]models.AccessKey, error) {
	roles := []string{models.InfraAdminRole, models.InfraViewRole}
	db, err := RequireInfraRole(c, roles...)
>>>>>>> fdc6a06f
	if err != nil {
		return nil, HandleAuthErr(err, "access keys", "list", roles...)
	}

	s := []data.SelectorFunc{data.ByOptionalIssuedFor(identityID), data.ByOptionalName(name)}
	if !showExpired {
		s = append(s, data.ByNotExpiredOrExtended())
	}

	return data.ListAccessKeys(db.Preload("IssuedForIdentity"), p, s...)
}

func CreateAccessKey(c *gin.Context, accessKey *models.AccessKey) (body string, err error) {
	db, err := RequireInfraRole(c, models.InfraAdminRole)
	if err != nil {
		return "", HandleAuthErr(err, "access key", "create", models.InfraAdminRole)
	}

	body, err = data.CreateAccessKey(db, accessKey)
	if err != nil {
		return "", fmt.Errorf("create token: %w", err)
	}

	return body, err
}

func DeleteAccessKey(c *gin.Context, id uid.ID) error {
	db, err := RequireInfraRole(c, models.InfraAdminRole)
	if err != nil {
		return HandleAuthErr(err, "access key", "delete", models.InfraAdminRole)
	}

	return data.DeleteAccessKeys(db, data.ByID(id))
}

func DeleteRequestAccessKey(c *gin.Context) error {
	// does not need authorization check, this action is limited to the calling key
	key := currentAccessKey(c)

	db := getDB(c)

	return data.DeleteAccessKey(db, key.ID)
}<|MERGE_RESOLUTION|>--- conflicted
+++ resolved
@@ -19,14 +19,9 @@
 	return accessKey
 }
 
-<<<<<<< HEAD
 func ListAccessKeys(c *gin.Context, identityID uid.ID, name string, showExpired bool, p *models.Pagination) ([]models.AccessKey, error) {
-	db, err := RequireInfraRole(c, models.InfraAdminRole, models.InfraViewRole)
-=======
-func ListAccessKeys(c *gin.Context, identityID uid.ID, name string, showExpired bool, pg models.Pagination) ([]models.AccessKey, error) {
 	roles := []string{models.InfraAdminRole, models.InfraViewRole}
 	db, err := RequireInfraRole(c, roles...)
->>>>>>> fdc6a06f
 	if err != nil {
 		return nil, HandleAuthErr(err, "access keys", "list", roles...)
 	}
