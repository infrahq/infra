--- conflicted
+++ resolved
@@ -101,14 +101,9 @@
 	return data.DeleteIdentity(db, id)
 }
 
-<<<<<<< HEAD
 func ListIdentities(c *gin.Context, name string, groupID uid.ID, ids []uid.ID, p *models.Pagination) ([]models.Identity, error) {
-	db, err := RequireInfraRole(c, models.InfraAdminRole, models.InfraViewRole, models.InfraConnectorRole)
-=======
-func ListIdentities(c *gin.Context, name string, groupID uid.ID, ids []uid.ID, pg models.Pagination) ([]models.Identity, error) {
 	roles := []string{models.InfraAdminRole, models.InfraViewRole, models.InfraConnectorRole}
 	db, err := RequireInfraRole(c, roles...)
->>>>>>> fdc6a06f
 	if err != nil {
 		return nil, HandleAuthErr(err, "users", "list", roles...)
 	}
@@ -116,21 +111,10 @@
 	selectors := []data.SelectorFunc{
 		data.ByOptionalName(name),
 		data.ByOptionalIDs(ids),
-<<<<<<< HEAD
-	}
-
-	if groupID != 0 {
-		return data.ListIdentitiesByGroup(db.Preload("Providers"), groupID, selectors...)
+		data.ByOptionalIdentityGroupID(groupID),
 	}
 
 	return data.ListIdentities(db.Preload("Providers"), p, selectors...)
-=======
-		data.ByOptionalIdentityGroupID(groupID),
-		data.ByPagination(pg),
-	}
-
-	return data.ListIdentities(db.Preload("Providers"), selectors...)
->>>>>>> fdc6a06f
 }
 
 func GetContextProviderIdentity(c *gin.Context) (*models.Provider, string, error) {
