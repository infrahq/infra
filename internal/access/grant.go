--- conflicted
+++ resolved
@@ -20,11 +20,7 @@
 	return data.GetGrant(db, data.ByID(id))
 }
 
-<<<<<<< HEAD
-func ListGrants(c *gin.Context, subject uid.PolymorphicID, resource string, privilege string, p *models.Pagination) ([]models.Grant, error) {
-=======
-func ListGrants(c *gin.Context, subject uid.PolymorphicID, resource string, privilege string, inherited bool, pg models.Pagination) ([]models.Grant, error) {
->>>>>>> 337a9eb2
+func ListGrants(c *gin.Context, subject uid.PolymorphicID, resource string, privilege string, inherited bool, p *models.Pagination) ([]models.Grant, error) {
 	selectors := []data.SelectorFunc{
 		data.ByOptionalResource(resource),
 		data.ByOptionalPrivilege(privilege),
@@ -32,13 +28,6 @@
 
 	roles := []string{models.InfraAdminRole, models.InfraViewRole, models.InfraConnectorRole}
 	db, err := RequireInfraRole(c, roles...)
-<<<<<<< HEAD
-	if err == nil {
-		selectors = append(selectors, data.ByOptionalSubject(subject))
-		return data.ListGrants(db, p, selectors...)
-	}
-=======
->>>>>>> 337a9eb2
 	err = HandleAuthErr(err, "grants", "list", roles...)
 	if errors.Is(err, ErrNotAuthorized) {
 		// Allow an authenticated identity to view their own grants
@@ -53,29 +42,21 @@
 		case identity == nil:
 			return nil, err
 		case subject.IsIdentity() && identity.ID == subjectID:
-<<<<<<< HEAD
-			selectors = append(selectors, data.BySubject(subject))
-			return data.ListGrants(db, p, selectors...)
-		case subject.IsGroup() && userInGroup(db, identity.ID, subjectID):
-			selectors = append(selectors, data.BySubject(subject))
-			return data.ListGrants(db, p, selectors...)
-=======
 			if inherited {
 				selectors = append(selectors, data.GrantsInheritedBySubject(subject))
 			} else {
 				selectors = append(selectors, data.BySubject(subject))
 			}
-			return data.ListGrants(db, selectors...)
+			return data.ListGrants(db, p, selectors...)
 		case subject.IsGroup() && userInGroup(db, identity.ID, subjectID):
 			if inherited {
 				selectors = append(selectors, data.GrantsInheritedBySubject(subject))
 			} else {
 				selectors = append(selectors, data.BySubject(subject))
 			}
-			return data.ListGrants(db, selectors...)
+			return data.ListGrants(db, p, selectors...)
 		default:
 			return nil, err
->>>>>>> 337a9eb2
 		}
 	} else if err != nil {
 		return nil, err
@@ -87,7 +68,7 @@
 		selectors = append(selectors, data.ByOptionalSubject(subject))
 	}
 
-	return data.ListGrants(db, selectors...)
+	return data.ListGrants(db, p, selectors...)
 }
 
 func userInGroup(db *gorm.DB, authnUserID uid.ID, groupID uid.ID) bool {
